--- conflicted
+++ resolved
@@ -100,9 +100,6 @@
 const Discover = React.lazy(
   () => import(/* webpackChunkName: "discover" */ './Discover')
 );
-<<<<<<< HEAD
-const Assist = React.lazy(() => import('./Assist'));
-=======
 const Integrations = React.lazy(
   () => import(/* webpackChunkName: "integrations" */ './Integrations')
 );
@@ -112,7 +109,7 @@
       /* webpackChunkName: "integration-enroll" */ '@gravitational/teleport/src/Integrations/Enroll'
     )
 );
->>>>>>> f3a5d969
+const Assist = React.lazy(() => import('./Assist'));
 
 // ****************************
 // Resource Features
