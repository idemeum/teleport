--- conflicted
+++ resolved
@@ -198,8 +198,6 @@
 	require.NoError(t, nodeSvc.Start())
 	t.Cleanup(func() { require.NoError(t, nodeSvc.Close()) })
 
-<<<<<<< HEAD
-=======
 	eventCh := make(chan service.Event, 1)
 	nodeSvc.WaitForEvent(nodeSvc.ExitContext(), service.TeleportReadyEvent, eventCh)
 	select {
@@ -208,7 +206,6 @@
 		t.Fatal("timeout waiting for node readiness")
 	}
 
->>>>>>> 8db2a1ec
 	// the node should eventually join the cluster and heartbeat
 	require.Eventually(t, func() bool {
 		nodes, err := authServer.GetNodes(context.Background(), apidefaults.Namespace)
