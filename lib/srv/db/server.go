--- conflicted
+++ resolved
@@ -897,11 +897,7 @@
 	}
 
 	s.log.Debugf("Creating tracker for session %v", sessionCtx.ID)
-<<<<<<< HEAD
 	tracker, err := srv.NewSessionTracker(ctx, trackerSpec, s.cfg.AuthClient)
-	if err != nil {
-=======
-	tracker, err := srv.NewSessionTracker(s.closeContext, trackerSpec, s.cfg.AuthClient)
 	switch {
 	case err == nil:
 	case trace.IsAccessDenied(err):
@@ -912,7 +908,6 @@
 		s.log.Debugf("Insufficient permissions to create session tracker, skipping session tracking for session %v", sessionCtx.ID)
 		return nil
 	default: // aka err != nil
->>>>>>> 5ac508a1
 		return trace.Wrap(err)
 	}
 
