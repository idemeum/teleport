--- conflicted
+++ resolved
@@ -43,10 +43,6 @@
 	// OTP is a password and second factor, used for MFA authentication
 	OTP *OTPCreds `json:"otp,omitempty"`
 	// Session is a web session credential used to authenticate web sessions
-<<<<<<< HEAD
-	Session  *SessionCreds `json:"session,omitempty"`
-	ClientIP string        `json:"client_ip"`
-=======
 	Session *SessionCreds `json:"session,omitempty"`
 	// ClientMetadata includes forwarded information about a client
 	ClientMetadata *ForwardedClientMetadata `json:"client_metadata,omitempty"`
@@ -57,7 +53,6 @@
 type ForwardedClientMetadata struct {
 	UserAgent  string `json:"user_agent,omitempty"`
 	RemoteAddr string `json:"remote_addr,omitempty"`
->>>>>>> 7564a5c4
 }
 
 // CheckAndSetDefaults checks and sets defaults
