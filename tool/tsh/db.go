/*
Copyright 2020-2021 Gravitational, Inc.

Licensed under the Apache License, Version 2.0 (the "License");
you may not use this file except in compliance with the License.
You may obtain a copy of the License at

    http://www.apache.org/licenses/LICENSE-2.0

Unless required by applicable law or agreed to in writing, software
distributed under the License is distributed on an "AS IS" BASIS,
WITHOUT WARRANTIES OR CONDITIONS OF ANY KIND, either express or implied.
See the License for the specific language governing permissions and
limitations under the License.
*/

package main

import (
	"encoding/base64"
	"fmt"
	"net"
	"os"
	"sort"
	"strings"

	"github.com/gravitational/teleport"
	"github.com/gravitational/teleport/api/client/proto"
	"github.com/gravitational/teleport/api/types"
	"github.com/gravitational/teleport/lib/client"
	dbprofile "github.com/gravitational/teleport/lib/client/db"
	"github.com/gravitational/teleport/lib/client/db/dbcmd"
	"github.com/gravitational/teleport/lib/defaults"
	"github.com/gravitational/teleport/lib/services"
	"github.com/gravitational/teleport/lib/srv/alpnproxy/common"
	"github.com/gravitational/teleport/lib/tlsca"
	"github.com/gravitational/teleport/lib/utils"

	"github.com/ghodss/yaml"
	"github.com/gravitational/trace"
)

// onListDatabases implements "tsh db ls" command.
func onListDatabases(cf *CLIConf) error {
	if cf.ListAll {
		return trace.Wrap(listDatabasesAllClusters(cf))
	}
	tc, err := makeClient(cf, false)
	if err != nil {
		return trace.Wrap(err)
	}
	var databases []types.Database
	err = client.RetryWithRelogin(cf.Context, tc, func() error {
		databases, err = tc.ListDatabases(cf.Context, nil /* custom filter */)
		return trace.Wrap(err)
	})
	if err != nil {
		return trace.Wrap(err)
	}

	// Retrieve profile to be able to show which databases user is logged into.
	profile, err := client.StatusCurrent(cf.HomePath, cf.Proxy, cf.IdentityFileIn)
	if err != nil {
		return trace.Wrap(err)
	}

<<<<<<< HEAD
	roleSet, err := fetchCurrentClusterRoleSet(tc, cf, profile)
=======
	roleSet, err := services.FetchAllClusterRoles(cf.Context, cluster, profile.Roles, profile.Traits)
>>>>>>> 06fd14d7
	if err != nil {
		return trace.Wrap(err)
	}

	sort.Slice(databases, func(i, j int) bool {
		return databases[i].GetName() < databases[j].GetName()
	})

	activeDatabases, err := profile.DatabasesForCluster(tc.SiteName)
	if err != nil {
		return trace.Wrap(err)
	}
	return trace.Wrap(showDatabases(cf.SiteName, databases, activeDatabases, roleSet, cf.Format, cf.Verbose))
}

type databaseListing struct {
	Proxy    string           `json:"proxy"`
	Cluster  string           `json:"cluster"`
	roleSet  services.RoleSet `json:"-"`
	Database types.Database   `json:"database"`
}

type databaseListings []databaseListing

func (l databaseListings) Len() int {
	return len(l)
}

func (l databaseListings) Less(i, j int) bool {
	if l[i].Proxy != l[j].Proxy {
		return l[i].Proxy < l[j].Proxy
	}
	if l[i].Cluster != l[j].Cluster {
		return l[i].Cluster < l[j].Cluster
	}
	return l[i].Database.GetName() < l[j].Database.GetName()
}

func (l databaseListings) Swap(i, j int) {
	l[i], l[j] = l[j], l[i]
}

func listDatabasesAllClusters(cf *CLIConf) error {
	var dbListings databaseListings
	err := forEachProfile(cf, func(tc *client.TeleportClient, profile *client.ProfileStatus) error {
		result, err := tc.ListDatabasesAllClusters(cf.Context, nil /* custom filter */)
		if err != nil {
			return trace.Wrap(err)
		}

		proxy, err := tc.ConnectToProxy(cf.Context)
		if err != nil {
			return trace.Wrap(err)
		}
		var errors []error
		for clusterName, databases := range result {
			cluster, err := proxy.ConnectToCluster(cf.Context, clusterName)
			if err != nil {
				errors = append(errors, err)
				continue
			}

			roleSet, err := services.FetchAllClusterRoles(cf.Context, cluster, profile.Roles, profile.Traits)
			if err != nil {
				log.Debugf("Failed to fetch user roles: %v.", err)
			}

			for _, database := range databases {
				dbListings = append(dbListings, databaseListing{
					Proxy:    profile.ProxyURL.Host,
					Cluster:  clusterName,
					roleSet:  roleSet,
					Database: database,
				})
			}
		}
		return trace.NewAggregate(errors...)
	})
	if err != nil {
		return trace.Wrap(err)
	}

	sort.Sort(dbListings)

	profile, err := client.StatusCurrent(cf.HomePath, cf.Proxy, cf.IdentityFileIn)
	if err != nil {
		return trace.Wrap(err)
	}
	var active []tlsca.RouteToDatabase
	if profile != nil {
		active = profile.Databases
	}

	format := strings.ToLower(cf.Format)
	switch format {
	case teleport.Text, "":
		printDatabasesWithClusters(cf.SiteName, dbListings, active, cf.Verbose)
	case teleport.JSON, teleport.YAML:
		out, err := serializeDatabasesAllClusters(dbListings, format)
		if err != nil {
			return trace.Wrap(err)
		}
		fmt.Println(out)
	default:
		return trace.BadParameter("unsupported format %q", format)
	}
	return nil
}

// onDatabaseLogin implements "tsh db login" command.
func onDatabaseLogin(cf *CLIConf) error {
	tc, err := makeClient(cf, false)
	if err != nil {
		return trace.Wrap(err)
	}
	database, err := getDatabase(cf, tc, cf.DatabaseService)
	if err != nil {
		return trace.Wrap(err)
	}
	err = databaseLogin(cf, tc, &tlsca.RouteToDatabase{
		ServiceName: cf.DatabaseService,
		Protocol:    database.GetProtocol(),
		Username:    cf.DatabaseUser,
		Database:    cf.DatabaseName,
	}, database, false)
	if err != nil {
		return trace.Wrap(err)
	}
	return nil
}

func databaseLogin(cf *CLIConf, tc *client.TeleportClient, dbRoute *tlsca.RouteToDatabase, db types.Database, quiet bool) error {
	log.Debugf("Fetching database access certificate for %s on cluster %v.", dbRoute, tc.SiteName)
	// When generating certificate for MongoDB access, database username must
	// be encoded into it. This is required to be able to tell which database
	// user to authenticate the connection as.
	if dbRoute.Protocol == defaults.ProtocolMongoDB && dbRoute.Username == "" {
		return trace.BadParameter("please provide the database user name using --db-user flag")
	}
	if dbRoute.Protocol == defaults.ProtocolRedis && dbRoute.Username == "" {
		// Default to "default" in the same way as Redis does. We need the username to check access on our side.
		// ref: https://redis.io/commands/auth
		dbRoute.Username = defaults.DefaultRedisUsername
	}

	profile, err := client.StatusCurrent(cf.HomePath, cf.Proxy, cf.IdentityFileIn)
	if err != nil {
		return trace.Wrap(err)
	}

	if err := checkRoute(tc, cf, profile, dbRoute, db); err != nil {
		return trace.Wrap(err)
	}

	// Identity files themselves act as the database credentials (if any), so
	// don't bother fetching new certs.
	if profile.IsVirtual {
		log.Info("Note: already logged in due to an identity file (`-i ...`); will only update database config files.")
	} else {
		var key *client.Key
		if err = client.RetryWithRelogin(cf.Context, tc, func() error {
			key, err = tc.IssueUserCertsWithMFA(cf.Context, client.ReissueParams{
				RouteToCluster: tc.SiteName,
				RouteToDatabase: proto.RouteToDatabase{
					ServiceName: dbRoute.ServiceName,
					Protocol:    dbRoute.Protocol,
					Username:    dbRoute.Username,
					Database:    dbRoute.Database,
				},
				AccessRequests: profile.ActiveRequests.AccessRequests,
			})
			return trace.Wrap(err)
		}); err != nil {
			return trace.Wrap(err)
		}
		if err = tc.LocalAgent().AddDatabaseKey(key); err != nil {
			return trace.Wrap(err)
		}
	}

	// Refresh the profile.
	profile, err = client.StatusCurrent(cf.HomePath, cf.Proxy, cf.IdentityFileIn)
	if err != nil {
		return trace.Wrap(err)
	}

	// Update the database-specific connection profile file.
	err = dbprofile.Add(cf.Context, tc, *dbRoute, *profile)
	if err != nil {
		return trace.Wrap(err)
	}
	// Print after-connect message.
	if !quiet {
		fmt.Println(formatDatabaseConnectMessage(cf.SiteName, *dbRoute))
		return nil
	}
	return nil
}

// onDatabaseLogout implements "tsh db logout" command.
func onDatabaseLogout(cf *CLIConf) error {
	tc, err := makeClient(cf, false)
	if err != nil {
		return trace.Wrap(err)
	}
	profile, err := client.StatusCurrent(cf.HomePath, cf.Proxy, cf.IdentityFileIn)
	if err != nil {
		return trace.Wrap(err)
	}
	activeDatabases, err := profile.DatabasesForCluster(tc.SiteName)
	if err != nil {
		return trace.Wrap(err)
	}

	if profile.IsVirtual {
		log.Info("Note: an identity file is in use (`-i ...`); will only update database config files.")
	}

	var logout []tlsca.RouteToDatabase
	// If database name wasn't given on the command line, log out of all.
	if cf.DatabaseService == "" {
		logout = activeDatabases
	} else {
		for _, db := range activeDatabases {
			if db.ServiceName == cf.DatabaseService {
				logout = append(logout, db)
			}
		}
		if len(logout) == 0 {
			return trace.BadParameter("Not logged into database %q",
				tc.DatabaseService)
		}
	}
	for _, db := range logout {
		if err := databaseLogout(tc, db, profile.IsVirtual); err != nil {
			return trace.Wrap(err)
		}
	}
	if len(logout) == 1 {
		fmt.Println("Logged out of database", logout[0].ServiceName)
	} else {
		fmt.Println("Logged out of all databases")
	}
	return nil
}

func databaseLogout(tc *client.TeleportClient, db tlsca.RouteToDatabase, virtual bool) error {
	// First remove respective connection profile.
	err := dbprofile.Delete(tc, db)
	if err != nil {
		return trace.Wrap(err)
	}

	// Then remove the certificate from the keystore, but only for real
	// profiles.
	if !virtual {
		err = tc.LogoutDatabase(db.ServiceName)
		if err != nil {
			return trace.Wrap(err)
		}
	}
	return nil
}

// onDatabaseEnv implements "tsh db env" command.
func onDatabaseEnv(cf *CLIConf) error {
	tc, err := makeClient(cf, false)
	if err != nil {
		return trace.Wrap(err)
	}
	database, err := pickActiveDatabase(cf)
	if err != nil {
		return trace.Wrap(err)
	}
	env, err := dbprofile.Env(tc, *database)
	if err != nil {
		return trace.Wrap(err)
	}

	format := strings.ToLower(cf.Format)
	switch format {
	case dbFormatText, "":
		for k, v := range env {
			fmt.Printf("export %v=%v\n", k, v)
		}
	case dbFormatJSON, dbFormatYAML:
		out, err := serializeDatabaseEnvironment(env, format)
		if err != nil {
			return trace.Wrap(err)
		}
		fmt.Println(out)
	default:
		return trace.BadParameter("unsupported format %q", cf.Format)
	}

	return nil
}

func serializeDatabaseEnvironment(env map[string]string, format string) (string, error) {
	var out []byte
	var err error
	if format == dbFormatJSON {
		out, err = utils.FastMarshalIndent(env, "", "  ")
	} else {
		out, err = yaml.Marshal(env)
	}
	return string(out), trace.Wrap(err)
}

// onDatabaseConfig implements "tsh db config" command.
func onDatabaseConfig(cf *CLIConf) error {
	tc, err := makeClient(cf, false)
	if err != nil {
		return trace.Wrap(err)
	}
	profile, err := client.StatusCurrent(cf.HomePath, cf.Proxy, cf.IdentityFileIn)
	if err != nil {
		return trace.Wrap(err)
	}
	database, err := pickActiveDatabase(cf)
	if err != nil {
		return trace.Wrap(err)
	}
	rootCluster, err := tc.RootClusterName(cf.Context)
	if err != nil {
		return trace.Wrap(err)
	}
	// Postgres proxy listens on web proxy port while MySQL proxy listens on
	// a separate port due to the specifics of the protocol.
	var host string
	var port int
	switch database.Protocol {
	case defaults.ProtocolPostgres, defaults.ProtocolCockroachDB:
		host, port = tc.PostgresProxyHostPort()
	case defaults.ProtocolMySQL:
		host, port = tc.MySQLProxyHostPort()
	case defaults.ProtocolMongoDB, defaults.ProtocolRedis, defaults.ProtocolSQLServer, defaults.ProtocolSnowflake:
		host, port = tc.WebProxyHostPort()
	default:
		return trace.BadParameter("unknown database protocol: %q", database)
	}

	format := strings.ToLower(cf.Format)
	switch format {
	case dbFormatCommand:
		cmd, err := dbcmd.NewCmdBuilder(tc, profile, database, rootCluster,
			dbcmd.WithPrintFormat(),
			dbcmd.WithLogger(log),
		).GetConnectCommand()
		if err != nil {
			return trace.Wrap(err)
		}
		fmt.Println(strings.Join(cmd.Env, " "), cmd.Path, strings.Join(cmd.Args[1:], " "))
	case dbFormatJSON, dbFormatYAML:
		configInfo := &dbConfigInfo{
			database.ServiceName, host, port, database.Username,
			database.Database, profile.CACertPathForCluster(rootCluster),
			profile.DatabaseCertPathForCluster(tc.SiteName, database.ServiceName),
			profile.KeyPath(),
		}
		out, err := serializeDatabaseConfig(configInfo, format)
		if err != nil {
			return trace.Wrap(err)
		}
		fmt.Println(out)
	default:
		fmt.Printf(`Name:      %v
Host:      %v
Port:      %v
User:      %v
Database:  %v
CA:        %v
Cert:      %v
Key:       %v
`,
			database.ServiceName, host, port, database.Username,
			database.Database, profile.CACertPathForCluster(rootCluster),
			profile.DatabaseCertPathForCluster(tc.SiteName, database.ServiceName), profile.KeyPath())
	}
	return nil
}

type dbConfigInfo struct {
	Name     string `json:"name"`
	Host     string `json:"host"`
	Port     int    `json:"port"`
	User     string `json:"user,omitempty"`
	Database string `json:"database,omitempty"`
	CA       string `json:"ca"`
	Cert     string `json:"cert"`
	Key      string `json:"key"`
}

func serializeDatabaseConfig(configInfo *dbConfigInfo, format string) (string, error) {
	var out []byte
	var err error
	if format == dbFormatJSON {
		out, err = utils.FastMarshalIndent(configInfo, "", "  ")
	} else {
		out, err = yaml.Marshal(configInfo)
	}
	return string(out), trace.Wrap(err)
}

// maybeStartLocalProxy starts local TLS ALPN proxy if needed depending on the
// connection scenario and returns a list of options to use in the connect
// command.
func maybeStartLocalProxy(cf *CLIConf, tc *client.TeleportClient, profile *client.ProfileStatus, db *tlsca.RouteToDatabase,
	database types.Database, cluster string,
) ([]dbcmd.ConnectCommandFunc, error) {
	// Snowflake only works in the local tunnel mode.
	localProxyTunnel := cf.LocalProxyTunnel
	if db.Protocol == defaults.ProtocolSnowflake {
		localProxyTunnel = true
	}
	// Local proxy is started if TLS routing is enabled, or if this is a SQL
	// Server connection which always requires a local proxy.
	if !tc.TLSRoutingEnabled && db.Protocol != defaults.ProtocolSQLServer {
		return []dbcmd.ConnectCommandFunc{}, nil
	}

	log.Debugf("Starting local proxy")

	listener, err := net.Listen("tcp", "localhost:0")
	if err != nil {
		return nil, trace.Wrap(err)
	}

	opts, err := prepareLocalProxyOptions(&localProxyConfig{
		cliConf:          cf,
		teleportClient:   tc,
		profile:          profile,
		routeToDatabase:  db,
		database:         database,
		listener:         listener,
		localProxyTunnel: localProxyTunnel,
	})
	if err != nil {
		return nil, trace.Wrap(err)
	}

	lp, err := mkLocalProxy(cf.Context, opts)
	if err != nil {
		return nil, trace.Wrap(err)
	}

	go func() {
		defer listener.Close()
		if err := lp.Start(cf.Context); err != nil {
			log.WithError(err).Errorf("Failed to start local proxy")
		}
	}()

	addr, err := utils.ParseAddr(lp.GetAddr())
	if err != nil {
		return nil, trace.Wrap(err)
	}

	// When connecting over TLS, psql only validates hostname against presented
	// certificate's DNS names. As such, connecting to 127.0.0.1 will fail
	// validation, so connect to localhost.
	host := "localhost"
	return []dbcmd.ConnectCommandFunc{
		dbcmd.WithLocalProxy(host, addr.Port(0), profile.CACertPathForCluster(cluster)),
	}, nil
}

// localProxyConfig is an argument pack used in prepareLocalProxyOptions().
type localProxyConfig struct {
	cliConf         *CLIConf
	teleportClient  *client.TeleportClient
	profile         *client.ProfileStatus
	routeToDatabase *tlsca.RouteToDatabase
	database        types.Database
	listener        net.Listener
	// localProxyTunnel keeps the same value as cliConf.LocalProxyTunnel, but
	// it's always true for Snowflake database. Value is copied here to not modify
	// cli arguments directly.
	localProxyTunnel bool
}

// prepareLocalProxyOptions created localProxyOpts needed to create local proxy from localProxyConfig.
func prepareLocalProxyOptions(arg *localProxyConfig) (localProxyOpts, error) {
	// If user requested no client auth, open an authenticated tunnel using
	// client cert/key of the database.
	certFile := arg.cliConf.LocalProxyCertFile
	keyFile := arg.cliConf.LocalProxyKeyFile
	if certFile == "" && arg.localProxyTunnel {
		certFile = arg.profile.DatabaseCertPathForCluster(arg.cliConf.SiteName, arg.routeToDatabase.ServiceName)
		keyFile = arg.profile.KeyPath()
	}

	opts := localProxyOpts{
		proxyAddr: arg.teleportClient.WebProxyAddr,
		listener:  arg.listener,
		protocols: []common.Protocol{common.Protocol(arg.routeToDatabase.Protocol)},
		insecure:  arg.cliConf.InsecureSkipVerify,
		certFile:  certFile,
		keyFile:   keyFile,
	}

	// For SQL Server connections, local proxy must be configured with the
	// client certificate that will be used to route connections.
	if arg.routeToDatabase.Protocol == defaults.ProtocolSQLServer {
		opts.certFile = arg.profile.DatabaseCertPathForCluster("", arg.routeToDatabase.ServiceName)
		opts.keyFile = arg.profile.KeyPath()
	}

	// To set correct MySQL server version DB proxy needs additional protocol.
	if !arg.localProxyTunnel && arg.routeToDatabase.Protocol == defaults.ProtocolMySQL {
		if arg.database == nil {
			var err error
			arg.database, err = getDatabase(arg.cliConf, arg.teleportClient, arg.routeToDatabase.ServiceName)
			if err != nil {
				return localProxyOpts{}, trace.Wrap(err)
			}
		}

		mysqlServerVersionProto := mySQLVersionToProto(arg.database)
		if mysqlServerVersionProto != "" {
			opts.protocols = append(opts.protocols, common.Protocol(mysqlServerVersionProto))
		}
	}

	return opts, nil
}

// mySQLVersionToProto returns base64 encoded MySQL server version with MySQL protocol prefix.
// If version is not set in the past database an empty string is returned.
func mySQLVersionToProto(database types.Database) string {
	version := database.GetMySQLServerVersion()
	if version == "" {
		return ""
	}

	versionBase64 := base64.StdEncoding.EncodeToString([]byte(version))

	// Include MySQL server version
	return string(common.ProtocolMySQLWithVerPrefix) + versionBase64
}

// onDatabaseConnect implements "tsh db connect" command.
func onDatabaseConnect(cf *CLIConf) error {
	tc, err := makeClient(cf, false)
	if err != nil {
		return trace.Wrap(err)
	}
	profile, err := client.StatusCurrent(cf.HomePath, cf.Proxy, cf.IdentityFileIn)
	if err != nil {
		return trace.Wrap(err)
	}
	dbRoute, db, err := getDatabaseInfo(cf, tc, cf.DatabaseService)
	if err != nil {
		return trace.Wrap(err)
	}
	// Check is cert is still valid or DB connection requires MFA. If yes trigger db login logic.
	relogin, err := needRelogin(cf, tc, dbRoute, profile)
	if err != nil {
		return trace.Wrap(err)
	}

	if relogin {
		if err := databaseLogin(cf, tc, dbRoute, db, true); err != nil {
			return trace.Wrap(err)
		}
	} else {
		if err := checkRoute(tc, cf, profile, dbRoute, db); err != nil {
			return trace.Wrap(err)
		}
	}

	key, err := tc.LocalAgent().GetCoreKey()
	if err != nil {
		return trace.Wrap(err)
	}
	rootClusterName, err := key.RootClusterName()
	if err != nil {
		return trace.Wrap(err)
	}

	opts, err := maybeStartLocalProxy(cf, tc, profile, dbRoute, db, rootClusterName)
	if err != nil {
		return trace.Wrap(err)
	}
	opts = append(opts, dbcmd.WithLogger(log))

	cmd, err := dbcmd.NewCmdBuilder(tc, profile, dbRoute, rootClusterName, opts...).GetConnectCommand()
	if err != nil {
		return trace.Wrap(err)
	}
	log.Debug(cmd.String())
	cmd.Stdout = os.Stdout
	cmd.Stderr = os.Stderr
	cmd.Stdin = os.Stdin
	err = cmd.Run()
	if err != nil {
		return trace.Wrap(err)
	}
	return nil
}

// getDatabaseInfo fetches information about the database from tsh profile if DB is active in profile. Otherwise,
// the ListDatabases endpoint is called.
func getDatabaseInfo(cf *CLIConf, tc *client.TeleportClient, dbName string) (*tlsca.RouteToDatabase, types.Database, error) {
	dbRoute, err := pickActiveDatabase(cf)
	if err == nil {
		db, err := getDatabase(cf, tc, dbRoute.ServiceName)
		if err != nil {
			return nil, nil, trace.Wrap(err)
		}
		return dbRoute, db, nil
	}
	if !trace.IsNotFound(err) {
		return nil, nil, trace.Wrap(err)
	}
	db, err := getDatabase(cf, tc, dbName)
	if err != nil {
		return nil, nil, trace.Wrap(err)
	}
	return &tlsca.RouteToDatabase{
		ServiceName: db.GetName(),
		Protocol:    db.GetProtocol(),
		Username:    cf.DatabaseUser,
		Database:    cf.DatabaseName,
	}, db, nil
}

func getDatabase(cf *CLIConf, tc *client.TeleportClient, dbName string) (types.Database, error) {
	var databases []types.Database
	err := client.RetryWithRelogin(cf.Context, tc, func() error {
		allDatabases, err := tc.ListDatabases(cf.Context, &proto.ListResourcesRequest{
			Namespace:           tc.Namespace,
			PredicateExpression: fmt.Sprintf(`name == "%s"`, dbName),
		})
		// Kept for fallback in case an older auth does not apply filters.
		// DELETE IN 11.0.0
		for _, database := range allDatabases {
			if database.GetName() == dbName {
				databases = append(databases, database)
			}
		}
		return trace.Wrap(err)
	})
	if err != nil {
		return nil, trace.Wrap(err)
	}
	if len(databases) == 0 {
		return nil, trace.NotFound(
			"database %q not found, use '%v' to see registered databases", dbName, formatDatabaseListCommand(cf.SiteName))
	}
	return databases[0], nil
}

func needRelogin(cf *CLIConf, tc *client.TeleportClient, database *tlsca.RouteToDatabase, profile *client.ProfileStatus) (bool, error) {
	found := false
	activeDatabases, err := profile.DatabasesForCluster(tc.SiteName)
	if err != nil {
		return false, trace.Wrap(err)
	}

	for _, v := range activeDatabases {
		if v.ServiceName == database.ServiceName {
			found = true
		}
	}
	// database not found in active list of databases.
	if !found {
		return true, nil
	}

	// For database protocols where database username is encoded in client certificate like Mongo
	// check if the command line dbUser matches the encoded username in database certificate.
	userChanged, err := dbInfoHasChanged(cf, profile.DatabaseCertPathForCluster(tc.SiteName, database.ServiceName))
	if err != nil {
		return false, trace.Wrap(err)
	}
	if userChanged {
		return true, nil
	}

	// Call API and check is a user needs to use MFA to connect to the database.
	mfaRequired, err := isMFADatabaseAccessRequired(cf, tc, database)
	if err != nil {
		return false, trace.Wrap(err)
	}
	return mfaRequired, nil
}

// dbInfoHasChanged checks if cliConf.DatabaseUser or cliConf.DatabaseName info has changed in the user database certificate.
func dbInfoHasChanged(cf *CLIConf, certPath string) (bool, error) {
	if cf.DatabaseUser == "" && cf.DatabaseName == "" {
		return false, nil
	}

	buff, err := os.ReadFile(certPath)
	if err != nil {
		return false, trace.Wrap(err)
	}
	cert, err := tlsca.ParseCertificatePEM(buff)
	if err != nil {
		return false, trace.Wrap(err)
	}
	identity, err := tlsca.FromSubject(cert.Subject, cert.NotAfter)
	if err != nil {
		return false, trace.Wrap(err)
	}

	if cf.DatabaseUser != "" && cf.DatabaseUser != identity.RouteToDatabase.Username {
		log.Debugf("Will reissue database certificate for user %s (was %s)", cf.DatabaseUser, identity.RouteToDatabase.Username)
		return true, nil
	}
	if cf.DatabaseName != "" && cf.DatabaseName != identity.RouteToDatabase.Database {
		log.Debugf("Will reissue database certificate for database name %s (was %s)", cf.DatabaseName, identity.RouteToDatabase.Database)
		return true, nil
	}
	return false, nil
}

// isMFADatabaseAccessRequired calls the IsMFARequired endpoint in order to get from user roles if access to the database
// requires MFA.
func isMFADatabaseAccessRequired(cf *CLIConf, tc *client.TeleportClient, database *tlsca.RouteToDatabase) (bool, error) {
	proxy, err := tc.ConnectToProxy(cf.Context)
	if err != nil {
		return false, trace.Wrap(err)
	}
	cluster, err := proxy.ConnectToCluster(cf.Context, tc.SiteName)
	if err != nil {
		return false, trace.Wrap(err)
	}
	defer cluster.Close()

	dbParam := proto.RouteToDatabase{
		ServiceName: database.ServiceName,
		Protocol:    database.Protocol,
		Username:    database.Username,
		Database:    database.Database,
	}
	mfaResp, err := cluster.IsMFARequired(cf.Context, &proto.IsMFARequiredRequest{
		Target: &proto.IsMFARequiredRequest_Database{
			Database: &dbParam,
		},
	})
	if err != nil {
		return false, trace.Wrap(err)
	}
	return mfaResp.GetRequired(), nil
}

<<<<<<< HEAD
// checkRoute checks if a database route will be denied access.
// Standard RBAC checks are still enforced
// at connection time - this check just attempts to "fail fast" with
// a user-friendly error.
func checkRoute(tc *client.TeleportClient, cf *CLIConf, profile *client.ProfileStatus, dbRoute *tlsca.RouteToDatabase, db types.Database) error {
	roleSet, err := fetchCurrentClusterRoleSet(tc, cf, profile)
	if err != nil {
		trace.Wrap(err)
	}

	dbUsers := roleSet.EnumerateDatabaseUsers(db)
	// catch the cases where a user will be denied no matter what.
	if dbUsers.WildcardDenied() {
		return trace.AccessDenied("all db_users are denied for database %q (user has a role that denies db_users wildcard %q)", dbRoute.ServiceName, types.Wildcard)
	}
	if !dbUsers.IsAnyAllowed() {
		return trace.AccessDenied("user does not have any allowed db_users for database %q", dbRoute.ServiceName)
	}

	// if the user asked for a specific --db-user we can check it here
	if dbRoute.Username != "" && !dbUsers.IsAllowed(dbRoute.Username) {
		return trace.AccessDenied("user has no role that allows login as db_users %q for database %q", dbRoute.Username, dbRoute.ServiceName)
	}

	// we only enforce db_names access for postgres and mongo, so check access for those protocols
	switch dbRoute.Protocol {
	case defaults.ProtocolPostgres, defaults.ProtocolMongoDB:
		dbNames := roleSet.EnumerateDatabaseNames(db)
		// catch the cases where a user will be denied no matter what.
		if dbNames.WildcardDenied() {
			return trace.AccessDenied("all db_names are denied for database %q (user has a role that denies db_names wildcard %q)", dbRoute.ServiceName, types.Wildcard)
		}
		if !dbNames.IsAnyAllowed() {
			return trace.AccessDenied("user does not have any allowed db_names for database %q (required for %q protocol)", dbRoute.ServiceName, dbRoute.Protocol)
		}

		// if the user asked for a specific --db-name we can check it here
		if dbRoute.Database != "" && !dbNames.IsAllowed(dbRoute.Database) {
			return trace.AccessDenied("user has no role that allows login to db_names %q for database %q (required for %q protocol)", dbRoute.Database, dbRoute.ServiceName, dbRoute.Protocol)
		}
	}
	return nil
}

// fetchCurrentClusterRoleSet fetches a user's roles for the active cluster
func fetchCurrentClusterRoleSet(tc *client.TeleportClient, cf *CLIConf, profile *client.ProfileStatus) (services.RoleSet, error) {
	proxy, err := tc.ConnectToProxy(cf.Context)
	if err != nil {
		return nil, trace.Wrap(err)
	}

	cluster, err := proxy.ConnectToCurrentCluster(cf.Context)
	if err != nil {
		return nil, trace.Wrap(err)
	}
	defer cluster.Close()

	roleSet, err := fetchRoleSet(cf.Context, cluster, profile)
	if err != nil {
		log.Debugf("Failed to fetch user roles: %v.", err)
	}

	return roleSet, nil
}

// fetchRoleSet fetches a user's roles for a specified cluster.
func fetchRoleSet(ctx context.Context, cluster auth.ClientI, profile *client.ProfileStatus) (services.RoleSet, error) {
	// get roles and traits. default to the set from profile, try to get up-to-date version from server point of view.
	roles := profile.Roles
	traits := profile.Traits

	// GetCurrentUser() may not be implemented, fail gracefully.
	user, err := cluster.GetCurrentUser(ctx)
	if err == nil {
		roles = user.GetRoles()
		traits = user.GetTraits()
	} else {
		log.Debugf("Failed to fetch current user information: %v.", err)
	}

	// get the role definition for all roles of user.
	// this may only fail if the role which we are looking for does not exist, or we don't have access to it.
	// example scenario when this may happen:
	// 1. we have set of roles [foo bar] from profile.
	// 2. the cluster is remote and maps the [foo, bar] roles to single role [guest]
	// 3. the remote cluster doesn't implement GetCurrentUser(), so we have no way to learn of [guest].
	// 4. services.FetchRoles([foo bar], ..., ...) fails as [foo bar] does not exist on remote cluster.
	roleSet, err := services.FetchRoles(roles, cluster, traits)
	return roleSet, trace.Wrap(err)
}

=======
>>>>>>> 06fd14d7
// pickActiveDatabase returns the database the current profile is logged into.
//
// If logged into multiple databases, returns an error unless one specified
// explicitly via --db flag.
func pickActiveDatabase(cf *CLIConf) (*tlsca.RouteToDatabase, error) {
	profile, err := client.StatusCurrent(cf.HomePath, cf.Proxy, cf.IdentityFileIn)
	if err != nil {
		return nil, trace.Wrap(err)
	}

	activeDatabases, err := profile.DatabasesForCluster(cf.SiteName)
	if err != nil {
		return nil, trace.Wrap(err)
	}

	if len(activeDatabases) == 0 {
		return nil, trace.NotFound("please login using 'tsh db login' first")
	}

	name := cf.DatabaseService
	if name == "" {
		if len(activeDatabases) > 1 {
			var services []string
			for _, database := range activeDatabases {
				services = append(services, database.ServiceName)
			}
			return nil, trace.BadParameter("multiple databases are available (%v), please specify one using CLI argument",
				strings.Join(services, ", "))
		}
		name = activeDatabases[0].ServiceName
	}
	for _, db := range activeDatabases {
		if db.ServiceName == name {
			// If database user or name were provided on the CLI,
			// override the default ones.
			if cf.DatabaseUser != "" {
				db.Username = cf.DatabaseUser
			}
			if cf.DatabaseName != "" {
				db.Database = cf.DatabaseName
			}
			return &db, nil
		}
	}
	return nil, trace.NotFound("not logged into database %q", name)
}

func formatDatabaseListCommand(clusterFlag string) string {
	if clusterFlag == "" {
		return "tsh db ls"
	}
	return fmt.Sprintf("tsh db ls --cluster=%v", clusterFlag)
}

func formatDatabaseConfigCommand(clusterFlag string, db tlsca.RouteToDatabase) string {
	if clusterFlag == "" {
		return fmt.Sprintf("tsh db config --format=cmd %v", db.ServiceName)
	}
	return fmt.Sprintf("tsh db config --cluster=%v --format=cmd %v", clusterFlag, db.ServiceName)
}

func formatDatabaseConnectMessage(clusterFlag string, db tlsca.RouteToDatabase) string {
	connectCommand := formatConnectCommand(clusterFlag, db)
	configCommand := formatDatabaseConfigCommand(clusterFlag, db)

	return fmt.Sprintf(`
Connection information for database "%v" has been saved.

You can now connect to it using the following command:

  %v

Or view the connect command for the native database CLI client:

  %v

`,
		db.ServiceName,
		utils.Color(utils.Yellow, connectCommand),
		utils.Color(utils.Yellow, configCommand))
}

const (
	// dbFormatText prints database configuration in text format.
	dbFormatText = "text"
	// dbFormatCommand prints database connection command.
	dbFormatCommand = "cmd"
	// dbFormatJSON prints database info as JSON.
	dbFormatJSON = "json"
	// dbFormatYAML prints database info as YAML.
	dbFormatYAML = "yaml"
)<|MERGE_RESOLUTION|>--- conflicted
+++ resolved
@@ -64,11 +64,7 @@
 		return trace.Wrap(err)
 	}
 
-<<<<<<< HEAD
 	roleSet, err := fetchCurrentClusterRoleSet(tc, cf, profile)
-=======
-	roleSet, err := services.FetchAllClusterRoles(cf.Context, cluster, profile.Roles, profile.Traits)
->>>>>>> 06fd14d7
 	if err != nil {
 		return trace.Wrap(err)
 	}
@@ -817,7 +813,6 @@
 	return mfaResp.GetRequired(), nil
 }
 
-<<<<<<< HEAD
 // checkRoute checks if a database route will be denied access.
 // Standard RBAC checks are still enforced
 // at connection time - this check just attempts to "fail fast" with
@@ -875,7 +870,7 @@
 	}
 	defer cluster.Close()
 
-	roleSet, err := fetchRoleSet(cf.Context, cluster, profile)
+	roleSet, err := services.FetchAllClusterRoles(cf.Context, cluster, profile.Roles, profile.Traits)
 	if err != nil {
 		log.Debugf("Failed to fetch user roles: %v.", err)
 	}
@@ -883,34 +878,6 @@
 	return roleSet, nil
 }
 
-// fetchRoleSet fetches a user's roles for a specified cluster.
-func fetchRoleSet(ctx context.Context, cluster auth.ClientI, profile *client.ProfileStatus) (services.RoleSet, error) {
-	// get roles and traits. default to the set from profile, try to get up-to-date version from server point of view.
-	roles := profile.Roles
-	traits := profile.Traits
-
-	// GetCurrentUser() may not be implemented, fail gracefully.
-	user, err := cluster.GetCurrentUser(ctx)
-	if err == nil {
-		roles = user.GetRoles()
-		traits = user.GetTraits()
-	} else {
-		log.Debugf("Failed to fetch current user information: %v.", err)
-	}
-
-	// get the role definition for all roles of user.
-	// this may only fail if the role which we are looking for does not exist, or we don't have access to it.
-	// example scenario when this may happen:
-	// 1. we have set of roles [foo bar] from profile.
-	// 2. the cluster is remote and maps the [foo, bar] roles to single role [guest]
-	// 3. the remote cluster doesn't implement GetCurrentUser(), so we have no way to learn of [guest].
-	// 4. services.FetchRoles([foo bar], ..., ...) fails as [foo bar] does not exist on remote cluster.
-	roleSet, err := services.FetchRoles(roles, cluster, traits)
-	return roleSet, trace.Wrap(err)
-}
-
-=======
->>>>>>> 06fd14d7
 // pickActiveDatabase returns the database the current profile is logged into.
 //
 // If logged into multiple databases, returns an error unless one specified
