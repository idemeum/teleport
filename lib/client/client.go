/*
Copyright 2015-2020 Gravitational, Inc.

Licensed under the Apache License, Version 2.0 (the "License");
you may not use this file except in compliance with the License.
You may obtain a copy of the License at

    http://www.apache.org/licenses/LICENSE-2.0

Unless required by applicable law or agreed to in writing, software
distributed under the License is distributed on an "AS IS" BASIS,
WITHOUT WARRANTIES OR CONDITIONS OF ANY KIND, either express or implied.
See the License for the specific language governing permissions and
limitations under the License.
*/

package client

import (
	"bytes"
	"context"
	"crypto/tls"
	"crypto/x509"
	"encoding/json"
	"errors"
	"io"
	"net"
	"os"
	"strconv"
	"strings"
	"time"

	"github.com/gravitational/teleport"
	"github.com/gravitational/teleport/api/breaker"
	"github.com/gravitational/teleport/api/client"
	"github.com/gravitational/teleport/api/client/proto"
	"github.com/gravitational/teleport/api/client/webclient"
	apidefaults "github.com/gravitational/teleport/api/defaults"
	"github.com/gravitational/teleport/api/observability/tracing"
	tracessh "github.com/gravitational/teleport/api/observability/tracing/ssh"
	"github.com/gravitational/teleport/api/types"
	"github.com/gravitational/teleport/lib/auth"
	"github.com/gravitational/teleport/lib/defaults"
	"github.com/gravitational/teleport/lib/events"
	"github.com/gravitational/teleport/lib/sshutils"
	"github.com/gravitational/teleport/lib/sshutils/scp"
	"github.com/gravitational/teleport/lib/utils"
	"github.com/gravitational/teleport/lib/utils/socks"

	"github.com/gravitational/trace"
	"github.com/moby/term"
	"go.opentelemetry.io/otel/attribute"
	oteltrace "go.opentelemetry.io/otel/trace"
	"golang.org/x/crypto/ssh"
	"golang.org/x/crypto/ssh/agent"
)

// ProxyClient implements ssh client to a teleport proxy
// It can provide list of nodes or connect to nodes
type ProxyClient struct {
	teleportClient  *TeleportClient
	Client          *tracessh.Client
	Tracer          oteltrace.Tracer
	hostLogin       string
	proxyAddress    string
	proxyPrincipal  string
	hostKeyCallback ssh.HostKeyCallback
	authMethods     []ssh.AuthMethod
	siteName        string
	clientAddr      string
}

// NodeClient implements ssh client to a ssh node (teleport or any regular ssh node)
// NodeClient can run shell and commands or upload and download files.
type NodeClient struct {
	Namespace string
	Tracer    oteltrace.Tracer
	Client    *tracessh.Client
	Proxy     *ProxyClient
	TC        *TeleportClient
	OnMFA     func()
}

// GetSites returns list of the "sites" (AKA teleport clusters) connected to the proxy
// Each site is returned as an instance of its auth server
//
func (proxy *ProxyClient) GetSites(ctx context.Context) ([]types.Site, error) {
	ctx, span := proxy.Tracer.Start(
		ctx,
		"proxyClient/GetSites",
		oteltrace.WithSpanKind(oteltrace.SpanKindClient),
		oteltrace.WithAttributes(
			attribute.String("cluster", proxy.siteName),
		),
	)
	defer span.End()

	proxySession, err := proxy.Client.NewSession(ctx)
	if err != nil {
		return nil, trace.Wrap(err)
	}
	defer proxySession.Close()
	stdout := &bytes.Buffer{}
	reader, err := proxySession.StdoutPipe()
	if err != nil {
		return nil, trace.Wrap(err)
	}
	done := make(chan struct{})
	go func() {
		if _, err := io.Copy(stdout, reader); err != nil {
			log.Warningf("Error reading STDOUT from proxy: %v", err)
		}
		close(done)
	}()
	// this function is async because,
	// the function call StdoutPipe() could fail if proxy rejected
	// the session request, and then RequestSubsystem call could hang
	// forever
	go func() {
		if err := proxySession.RequestSubsystem("proxysites"); err != nil {
			log.Warningf("Failed to request subsystem: %v", err)
		}
	}()
	select {
	case <-done:
	case <-time.After(apidefaults.DefaultDialTimeout):
		return nil, trace.ConnectionProblem(nil, "timeout")
	}
	log.Debugf("Found clusters: %v", stdout.String())
	var sites []types.Site
	if err := json.Unmarshal(stdout.Bytes(), &sites); err != nil {
		return nil, trace.Wrap(err)
	}
	return sites, nil
}

// GetLeafClusters returns the leaf/remote clusters.
func (proxy *ProxyClient) GetLeafClusters(ctx context.Context) ([]types.RemoteCluster, error) {
	ctx, span := proxy.Tracer.Start(
		ctx,
		"proxyClient/GetLeafClusters",
		oteltrace.WithSpanKind(oteltrace.SpanKindClient),
		oteltrace.WithAttributes(
			attribute.String("cluster", proxy.siteName),
		),
	)
	defer span.End()

	clt, err := proxy.ConnectToRootCluster(ctx)
	if err != nil {
		return nil, trace.Wrap(err)
	}
	defer clt.Close()

	remoteClusters, err := clt.GetRemoteClusters()
	if err != nil {
		return nil, trace.Wrap(err)
	}
	return remoteClusters, nil
}

// ReissueParams encodes optional parameters for
// user certificate reissue.
type ReissueParams struct {
	RouteToCluster        string
	NodeName              string
	KubernetesCluster     string
	AccessRequests        []string
	RouteToDatabase       proto.RouteToDatabase
	RouteToApp            proto.RouteToApp
	RouteToWindowsDesktop proto.RouteToWindowsDesktop

	// ExistingCreds is a gross hack for lib/web/terminal.go to pass in
	// existing user credentials. The TeleportClient in lib/web/terminal.go
	// doesn't have a real LocalKeystore and keeps all certs in memory.
	// Normally, existing credentials are loaded from
	// TeleportClient.localAgent.
	//
	// TODO(awly): refactor lib/web to use a Keystore implementation that
	// mimics LocalKeystore and remove this.
	ExistingCreds *Key
}

func (p ReissueParams) usage() proto.UserCertsRequest_CertUsage {
	switch {
	case p.NodeName != "":
		// SSH means a request for an SSH certificate for access to a specific
		// SSH node, as specified by NodeName.
		return proto.UserCertsRequest_SSH
	case p.KubernetesCluster != "":
		// Kubernetes means a request for a TLS certificate for access to a
		// specific Kubernetes cluster, as specified by KubernetesCluster.
		return proto.UserCertsRequest_Kubernetes
	case p.RouteToDatabase.ServiceName != "":
		// Database means a request for a TLS certificate for access to a
		// specific database, as specified by RouteToDatabase.
		return proto.UserCertsRequest_Database
	case p.RouteToApp.Name != "":
		// App means a request for a TLS certificate for access to a specific
		// web app, as specified by RouteToApp.
		return proto.UserCertsRequest_App
	case p.RouteToWindowsDesktop.WindowsDesktop != "":
		return proto.UserCertsRequest_WindowsDesktop
	default:
		// All means a request for both SSH and TLS certificates for the
		// overall user session. These certificates are not specific to any SSH
		// node, Kubernetes cluster, database or web app.
		return proto.UserCertsRequest_All
	}
}

func (p ReissueParams) isMFARequiredRequest(sshLogin string) *proto.IsMFARequiredRequest {
	req := new(proto.IsMFARequiredRequest)
	switch {
	case p.NodeName != "":
		req.Target = &proto.IsMFARequiredRequest_Node{Node: &proto.NodeLogin{Node: p.NodeName, Login: sshLogin}}
	case p.KubernetesCluster != "":
		req.Target = &proto.IsMFARequiredRequest_KubernetesCluster{KubernetesCluster: p.KubernetesCluster}
	case p.RouteToDatabase.ServiceName != "":
		req.Target = &proto.IsMFARequiredRequest_Database{Database: &p.RouteToDatabase}
	case p.RouteToWindowsDesktop.WindowsDesktop != "":
		req.Target = &proto.IsMFARequiredRequest_WindowsDesktop{WindowsDesktop: &p.RouteToWindowsDesktop}
	}
	return req
}

// CertCachePolicy describes what should happen to the certificate cache when a
// user certificate is re-issued
type CertCachePolicy int

const (
	// CertCacheDrop indicates that all user certificates should be dropped as
	// part of the re-issue process. This can be necessary if the roles
	// assigned to the user are expected to change as a part of the re-issue.
	CertCacheDrop CertCachePolicy = 0

	// CertCacheKeep indicates that all user certificates (except those
	// explicitly updated by the re-issue) should be preserved across the
	// re-issue process.
	CertCacheKeep CertCachePolicy = 1
)

// ReissueUserCerts generates certificates for the user
// that have a metadata instructing server to route the requests to the cluster
func (proxy *ProxyClient) ReissueUserCerts(ctx context.Context, cachePolicy CertCachePolicy, params ReissueParams) error {
	ctx, span := proxy.Tracer.Start(
		ctx,
		"proxyClient/ReissueUserCerts",
		oteltrace.WithSpanKind(oteltrace.SpanKindClient),
		oteltrace.WithAttributes(
			attribute.String("cluster", proxy.siteName),
		),
	)
	defer span.End()

	key, err := proxy.reissueUserCerts(ctx, cachePolicy, params)
	if err != nil {
		return trace.Wrap(err)
	}

	if cachePolicy == CertCacheDrop {
		proxy.localAgent().DeleteUserCerts("", WithAllCerts...)
	}

	// save the cert to the local storage (~/.tsh usually):
	_, err = proxy.localAgent().AddKey(key)
	return trace.Wrap(err)
}

func (proxy *ProxyClient) reissueUserCerts(ctx context.Context, cachePolicy CertCachePolicy, params ReissueParams) (*Key, error) {
	if params.RouteToCluster == "" {
		params.RouteToCluster = proxy.siteName
	}
	key := params.ExistingCreds
	if key == nil {
		var err error

		// Don't load the certs if we're going to drop all of them all as part
		// of the re-issue. If we load all of the old certs now we won't be able
		// to differentiate between legacy certificates (that need to be
		// deleted) and newly re-issued certs (that we definitely do *not* want
		// to delete) when it comes time to drop them from the local agent.
		certOptions := []CertOption{}
		if cachePolicy == CertCacheKeep {
			certOptions = WithAllCerts
		}

		key, err = proxy.localAgent().GetKey(params.RouteToCluster, certOptions...)
		if err != nil {
			return nil, trace.Wrap(err)
		}
	}

	req, err := proxy.prepareUserCertsRequest(params, key)
	if err != nil {
		return nil, trace.Wrap(err)
	}

	clt, err := proxy.ConnectToRootCluster(ctx)
	if err != nil {
		return nil, trace.Wrap(err)
	}
	defer clt.Close()
	certs, err := clt.GenerateUserCerts(ctx, *req)
	if err != nil {
		return nil, trace.Wrap(err)
	}

	key.ClusterName = params.RouteToCluster

	// Only update the parts of key that match the usage. See the docs on
	// proto.UserCertsRequest_CertUsage for which certificates match which
	// usage.
	//
	// This prevents us from overwriting the top-level key.TLSCert with
	// usage-restricted certificates.
	switch params.usage() {
	case proto.UserCertsRequest_All:
		key.Cert = certs.SSH
		key.TLSCert = certs.TLS

		// DELETE IN 7.0
		// Database certs have to be requested with CertUsage All because
		// pre-7.0 servers do not accept usage-restricted certificates.
		if params.RouteToDatabase.ServiceName != "" {
			key.DBTLSCerts[params.RouteToDatabase.ServiceName] = makeDatabaseClientPEM(
				params.RouteToDatabase.Protocol, certs.TLS, key.Priv)
		}

	case proto.UserCertsRequest_SSH:
		key.Cert = certs.SSH
	case proto.UserCertsRequest_App:
		key.AppTLSCerts[params.RouteToApp.Name] = certs.TLS
	case proto.UserCertsRequest_Database:
		key.DBTLSCerts[params.RouteToDatabase.ServiceName] = makeDatabaseClientPEM(
			params.RouteToDatabase.Protocol, certs.TLS, key.Priv)
	case proto.UserCertsRequest_Kubernetes:
		key.KubeTLSCerts[params.KubernetesCluster] = certs.TLS
	case proto.UserCertsRequest_WindowsDesktop:
		key.WindowsDesktopCerts[params.RouteToWindowsDesktop.WindowsDesktop] = certs.TLS
	}
	return key, nil
}

// makeDatabaseClientPEM returns appropriate client PEM file contents for the
// specified database type. Some databases only need certificate in the PEM
// file, others both certificate and key.
func makeDatabaseClientPEM(proto string, cert, key []byte) []byte {
	// MongoDB expects certificate and key pair in the same pem file.
	if proto == defaults.ProtocolMongoDB {
		return append(cert, key...)
	}
	return cert
}

// PromptMFAChallengeHandler is a handler for MFA challenges.
//
// The challenge c from proxyAddr should be presented to the user, asking to
// use one of their registered MFA devices. User's response should be returned,
// or an error if anything goes wrong.
type PromptMFAChallengeHandler func(ctx context.Context, proxyAddr string, c *proto.MFAAuthenticateChallenge) (*proto.MFAAuthenticateResponse, error)

// IssueUserCertsWithMFA generates a single-use certificate for the user.
func (proxy *ProxyClient) IssueUserCertsWithMFA(ctx context.Context, params ReissueParams, promptMFAChallenge PromptMFAChallengeHandler) (*Key, error) {
	ctx, span := proxy.Tracer.Start(
		ctx,
		"proxyClient/IssueUserCertsWithMFA",
		oteltrace.WithSpanKind(oteltrace.SpanKindClient),
		oteltrace.WithAttributes(
			attribute.String("cluster", proxy.siteName),
		),
	)
	defer span.End()

	if params.RouteToCluster == "" {
		params.RouteToCluster = proxy.siteName
	}
	key := params.ExistingCreds
	if key == nil {
		var err error
		key, err = proxy.localAgent().GetKey(params.RouteToCluster, WithAllCerts...)
		if err != nil {
			return nil, trace.Wrap(err)
		}
	}

	// Connect to the target cluster (root or leaf) to check whether MFA is
	// required.
	clt, err := proxy.ConnectToCluster(ctx, params.RouteToCluster)
	if err != nil {
		return nil, trace.Wrap(err)
	}
	defer clt.Close()

	requiredCheck, err := clt.IsMFARequired(ctx, params.isMFARequiredRequest(proxy.hostLogin))
	if err != nil {
		if trace.IsNotImplemented(err) {
			// Probably talking to an older server, use the old non-MFA endpoint.
			log.WithError(err).Debug("Auth server does not implement IsMFARequired.")
			// SSH certs can be used without reissuing.
			if params.usage() == proto.UserCertsRequest_SSH && key.Cert != nil {
				return key, nil
			}
			return proxy.reissueUserCerts(ctx, CertCacheKeep, params)
		}
		return nil, trace.Wrap(err)
	}
	if !requiredCheck.Required {
		log.Debug("MFA not required for access.")
		// MFA is not required.
		// SSH certs can be used without embedding the node name.
		if params.usage() == proto.UserCertsRequest_SSH && key.Cert != nil {
			return key, nil
		}
		// All other targets need their name embedded in the cert for routing,
		// fall back to non-MFA reissue.
		return proxy.reissueUserCerts(ctx, CertCacheKeep, params)
	}

	// Always connect to root for getting new credentials, but attempt to reuse
	// the existing client if possible.
	rootClusterName, err := key.RootClusterName()
	if err != nil {
		return nil, trace.Wrap(err)
	}
	if params.RouteToCluster != rootClusterName {
		clt.Close()
<<<<<<< HEAD
		clt, err = proxy.ConnectToCluster(ctx, rootClusterName)
=======
		rootClusterProxy := proxy
		if jumpHost := proxy.teleportClient.JumpHosts; jumpHost != nil {
			// In case of MFA connect to root teleport proxy instead of JumpHost to request
			// MFA certificates.
			proxy.teleportClient.JumpHosts = nil
			rootClusterProxy, err = proxy.teleportClient.ConnectToProxy(ctx)
			proxy.teleportClient.JumpHosts = jumpHost
			if err != nil {
				return nil, trace.Wrap(err)
			}
			defer rootClusterProxy.Close()
		}
		clt, err = rootClusterProxy.ConnectToCluster(ctx, rootClusterName)
>>>>>>> 8db2a1ec
		if err != nil {
			return nil, trace.Wrap(err)
		}
		defer clt.Close()
	}

	log.Debug("Attempting to issue a single-use user certificate with an MFA check.")
	stream, err := clt.GenerateUserSingleUseCerts(ctx)
	if err != nil {
		if trace.IsNotImplemented(err) {
			// Probably talking to an older server, use the old non-MFA endpoint.
			log.WithError(err).Debug("Auth server does not implement GenerateUserSingleUseCerts.")
			// SSH certs can be used without reissuing.
			if params.usage() == proto.UserCertsRequest_SSH && key.Cert != nil {
				return key, nil
			}
			return proxy.reissueUserCerts(ctx, CertCacheKeep, params)
		}
		return nil, trace.Wrap(err)
	}
	defer stream.CloseSend()

	initReq, err := proxy.prepareUserCertsRequest(params, key)
	if err != nil {
		return nil, trace.Wrap(err)
	}
	err = stream.Send(&proto.UserSingleUseCertsRequest{Request: &proto.UserSingleUseCertsRequest_Init{
		Init: initReq,
	}})
	if err != nil {
		return nil, trace.Wrap(err)
	}

	resp, err := stream.Recv()
	if err != nil {
		return nil, trace.Wrap(err)
	}
	mfaChal := resp.GetMFAChallenge()
	if mfaChal == nil {
		return nil, trace.BadParameter("server sent a %T on GenerateUserSingleUseCerts, expected MFAChallenge", resp.Response)
	}
	mfaResp, err := promptMFAChallenge(ctx, proxy.teleportClient.WebProxyAddr, mfaChal)
	if err != nil {
		return nil, trace.Wrap(err)
	}
	err = stream.Send(&proto.UserSingleUseCertsRequest{Request: &proto.UserSingleUseCertsRequest_MFAResponse{MFAResponse: mfaResp}})
	if err != nil {
		return nil, trace.Wrap(err)
	}

	resp, err = stream.Recv()
	if err != nil {
		return nil, trace.Wrap(err)
	}
	certResp := resp.GetCert()
	if certResp == nil {
		return nil, trace.BadParameter("server sent a %T on GenerateUserSingleUseCerts, expected SingleUseUserCert", resp.Response)
	}
	switch crt := certResp.Cert.(type) {
	case *proto.SingleUseUserCert_SSH:
		key.Cert = crt.SSH
	case *proto.SingleUseUserCert_TLS:
		switch initReq.Usage {
		case proto.UserCertsRequest_Kubernetes:
			key.KubeTLSCerts[initReq.KubernetesCluster] = crt.TLS
		case proto.UserCertsRequest_Database:
			key.DBTLSCerts[params.RouteToDatabase.ServiceName] = makeDatabaseClientPEM(
				params.RouteToDatabase.Protocol, crt.TLS, key.Priv)
		case proto.UserCertsRequest_WindowsDesktop:
			key.WindowsDesktopCerts[params.RouteToWindowsDesktop.WindowsDesktop] = crt.TLS
		default:
			return nil, trace.BadParameter("server returned a TLS certificate but cert request usage was %s", initReq.Usage)
		}
	default:
		return nil, trace.BadParameter("server sent a %T SingleUseUserCert in response", certResp.Cert)
	}
	key.ClusterName = params.RouteToCluster
	log.Debug("Issued single-use user certificate after an MFA check.")
	return key, nil
}

func (proxy *ProxyClient) prepareUserCertsRequest(params ReissueParams, key *Key) (*proto.UserCertsRequest, error) {
	tlsCert, err := key.TeleportTLSCertificate()
	if err != nil {
		return nil, trace.Wrap(err)
	}

	if len(params.AccessRequests) == 0 {
		// Get the active access requests to include in the cert.
		activeRequests, err := key.ActiveRequests()
		// key.ActiveRequests can return a NotFound error if it doesn't have an
		// SSH cert. That's OK, we just assume that there are no AccessRequests
		// in that case.
		if err != nil && !trace.IsNotFound(err) {
			return nil, trace.Wrap(err)
		}
		params.AccessRequests = activeRequests.AccessRequests
	}

	return &proto.UserCertsRequest{
		PublicKey:             key.Pub,
		Username:              tlsCert.Subject.CommonName,
		Expires:               tlsCert.NotAfter,
		RouteToCluster:        params.RouteToCluster,
		KubernetesCluster:     params.KubernetesCluster,
		AccessRequests:        params.AccessRequests,
		RouteToDatabase:       params.RouteToDatabase,
		RouteToWindowsDesktop: params.RouteToWindowsDesktop,
		RouteToApp:            params.RouteToApp,
		NodeName:              params.NodeName,
		Usage:                 params.usage(),
		Format:                proxy.teleportClient.CertificateFormat,
	}, nil
}

// RootClusterName returns name of the current cluster
func (proxy *ProxyClient) RootClusterName(ctx context.Context) (string, error) {
	_, span := proxy.Tracer.Start(
		ctx,
		"proxyClient/RootClusterName",
		oteltrace.WithSpanKind(oteltrace.SpanKindClient),
	)
	defer span.End()

	tlsKey, err := proxy.localAgent().GetCoreKey()
	if err != nil {
		if trace.IsNotFound(err) {
			// Fallback to TLS client certificates.
			tls := proxy.teleportClient.TLS
			if len(tls.Certificates) == 0 || len(tls.Certificates[0].Certificate) == 0 {
				return "", trace.BadParameter("missing TLS.Certificates")
			}
			cert, err := x509.ParseCertificate(tls.Certificates[0].Certificate[0])
			if err != nil {
				return "", trace.Wrap(err)
			}

			clusterName := cert.Issuer.CommonName
			if clusterName == "" {
				return "", trace.NotFound("failed to extract root cluster name from Teleport TLS cert")
			}
			return clusterName, nil
		}
		return "", trace.Wrap(err)
	}
	return tlsKey.RootClusterName()
}

// CreateAccessRequest registers a new access request with the auth server.
func (proxy *ProxyClient) CreateAccessRequest(ctx context.Context, req types.AccessRequest) error {
	ctx, span := proxy.Tracer.Start(
		ctx,
		"proxyClient/CreateAccessRequest",
		oteltrace.WithSpanKind(oteltrace.SpanKindClient),
		oteltrace.WithAttributes(attribute.String("request", req.GetName())),
	)
	defer span.End()

	site, err := proxy.ConnectToCurrentCluster(ctx)
	if err != nil {
		return trace.Wrap(err)
	}
	return site.CreateAccessRequest(ctx, req)
}

// GetAccessRequests loads all access requests matching the supplied filter.
func (proxy *ProxyClient) GetAccessRequests(ctx context.Context, filter types.AccessRequestFilter) ([]types.AccessRequest, error) {
	ctx, span := proxy.Tracer.Start(
		ctx,
		"proxyClient/GetAccessRequests",
		oteltrace.WithSpanKind(oteltrace.SpanKindClient),
		oteltrace.WithAttributes(
			attribute.String("id", filter.ID),
			attribute.String("user", filter.User),
		),
	)
	defer span.End()

	site, err := proxy.ConnectToCurrentCluster(ctx)
	if err != nil {
		return nil, trace.Wrap(err)
	}
	reqs, err := site.GetAccessRequests(ctx, filter)
	if err != nil {
		return nil, trace.Wrap(err)
	}
	return reqs, nil
}

// GetRole loads a role resource by name.
func (proxy *ProxyClient) GetRole(ctx context.Context, name string) (types.Role, error) {
	ctx, span := proxy.Tracer.Start(
		ctx,
		"proxyClient/GetRole",
		oteltrace.WithSpanKind(oteltrace.SpanKindClient),
		oteltrace.WithAttributes(
			attribute.String("role", name),
		),
	)
	defer span.End()

	site, err := proxy.ConnectToCurrentCluster(ctx)
	if err != nil {
		return nil, trace.Wrap(err)
	}
	role, err := site.GetRole(ctx, name)
	if err != nil {
		return nil, trace.Wrap(err)
	}
	return role, nil
}

// NewWatcher sets up a new event watcher.
func (proxy *ProxyClient) NewWatcher(ctx context.Context, watch types.Watch) (types.Watcher, error) {
	ctx, span := proxy.Tracer.Start(
		ctx,
		"proxyClient/NewWatcher",
		oteltrace.WithSpanKind(oteltrace.SpanKindClient),
		oteltrace.WithAttributes(
			attribute.String("name", watch.Name),
		),
	)
	defer span.End()

	site, err := proxy.ConnectToCurrentCluster(ctx)
	if err != nil {
		return nil, trace.Wrap(err)
	}
	watcher, err := site.NewWatcher(ctx, watch)
	if err != nil {
		return nil, trace.Wrap(err)
	}
	return watcher, nil
}

// isAuthBoring checks whether or not the auth server for the current cluster was compiled with BoringCrypto.
func (proxy *ProxyClient) isAuthBoring(ctx context.Context) (bool, error) {
	site, err := proxy.ConnectToCurrentCluster(ctx)
	if err != nil {
		return false, trace.Wrap(err)
<<<<<<< HEAD
	}
	resp, err := site.Ping(ctx)
	return resp.IsBoring, trace.Wrap(err)
}

// FindNodesByFilters returns list of the nodes which have filters matched.
func (proxy *ProxyClient) FindNodesByFilters(ctx context.Context, req proto.ListResourcesRequest) ([]types.Server, error) {
	ctx, span := proxy.Tracer.Start(
		ctx,
		"proxyClient/FindNodesByFilters",
		oteltrace.WithSpanKind(oteltrace.SpanKindClient),
		oteltrace.WithAttributes(
			attribute.String("resource", req.ResourceType),
			attribute.Int("limit", int(req.Limit)),
			attribute.String("predicate", req.PredicateExpression),
			attribute.StringSlice("keywords", req.SearchKeywords),
		),
	)
	defer span.End()

	cluster, err := proxy.currentCluster(ctx)
	if err != nil {
		return nil, trace.Wrap(err)
	}
	servers, err := proxy.FindNodesByFiltersForCluster(ctx, req, cluster.Name)
	return servers, trace.Wrap(err)
}

// FindNodesByFiltersForCluster returns list of the nodes in a specified cluster which have filters matched.
func (proxy *ProxyClient) FindNodesByFiltersForCluster(ctx context.Context, req proto.ListResourcesRequest, cluster string) ([]types.Server, error) {
	ctx, span := proxy.Tracer.Start(
		ctx,
		"proxyClient/FindNodesByFiltersForCluster",
		oteltrace.WithSpanKind(oteltrace.SpanKindClient),
		oteltrace.WithAttributes(
			attribute.String("cluster", cluster),
			attribute.String("resource", req.ResourceType),
			attribute.Int("limit", int(req.Limit)),
			attribute.String("predicate", req.PredicateExpression),
			attribute.StringSlice("keywords", req.SearchKeywords),
		),
	)
	defer span.End()

	req.ResourceType = types.KindNode

	site, err := proxy.ClusterAccessPoint(ctx, cluster)
	if err != nil {
		return nil, trace.Wrap(err)
	}

	resources, err := client.GetResourcesWithFilters(ctx, site, req)
	if err != nil {
		return nil, trace.Wrap(err)
	}

	servers, err := types.ResourcesWithLabels(resources).AsServers()
	if err != nil {
		return nil, trace.Wrap(err)
	}

	return servers, nil
}

// FindAppServersByFilters returns a list of application servers in the current cluster which have filters matched.
func (proxy *ProxyClient) FindAppServersByFilters(ctx context.Context, req proto.ListResourcesRequest) ([]types.AppServer, error) {
	ctx, span := proxy.Tracer.Start(
		ctx,
		"proxyClient/FindAppServersByFilters",
=======
	}
	resp, err := site.Ping(ctx)
	return resp.IsBoring, trace.Wrap(err)
}

// FindNodesByFilters returns list of the nodes which have filters matched.
func (proxy *ProxyClient) FindNodesByFilters(ctx context.Context, req proto.ListResourcesRequest) ([]types.Server, error) {
	ctx, span := proxy.Tracer.Start(
		ctx,
		"proxyClient/FindNodesByFilters",
>>>>>>> 8db2a1ec
		oteltrace.WithSpanKind(oteltrace.SpanKindClient),
		oteltrace.WithAttributes(
			attribute.String("resource", req.ResourceType),
			attribute.Int("limit", int(req.Limit)),
			attribute.String("predicate", req.PredicateExpression),
			attribute.StringSlice("keywords", req.SearchKeywords),
		),
	)
	defer span.End()

	cluster, err := proxy.currentCluster(ctx)
	if err != nil {
		return nil, trace.Wrap(err)
	}
<<<<<<< HEAD
	servers, err := proxy.FindAppServersByFiltersForCluster(ctx, req, cluster.Name)
	return servers, trace.Wrap(err)
}

// FindAppServersByFiltersForCluster returns a list of application servers for a given cluster which have filters matched.
func (proxy *ProxyClient) FindAppServersByFiltersForCluster(ctx context.Context, req proto.ListResourcesRequest, cluster string) ([]types.AppServer, error) {
	ctx, span := proxy.Tracer.Start(
		ctx,
		"proxyClient/FindAppServersByFiltersForCluster",
=======
	servers, err := proxy.FindNodesByFiltersForCluster(ctx, req, cluster.Name)
	return servers, trace.Wrap(err)
}

// FindNodesByFiltersForCluster returns list of the nodes in a specified cluster which have filters matched.
func (proxy *ProxyClient) FindNodesByFiltersForCluster(ctx context.Context, req proto.ListResourcesRequest, cluster string) ([]types.Server, error) {
	ctx, span := proxy.Tracer.Start(
		ctx,
		"proxyClient/FindNodesByFiltersForCluster",
>>>>>>> 8db2a1ec
		oteltrace.WithSpanKind(oteltrace.SpanKindClient),
		oteltrace.WithAttributes(
			attribute.String("cluster", cluster),
			attribute.String("resource", req.ResourceType),
			attribute.Int("limit", int(req.Limit)),
			attribute.String("predicate", req.PredicateExpression),
			attribute.StringSlice("keywords", req.SearchKeywords),
		),
	)
	defer span.End()

<<<<<<< HEAD
	req.ResourceType = types.KindAppServer
	authClient, err := proxy.ClusterAccessPoint(ctx, cluster)
=======
	req.ResourceType = types.KindNode

	site, err := proxy.ClusterAccessPoint(ctx, cluster)
>>>>>>> 8db2a1ec
	if err != nil {
		return nil, trace.Wrap(err)
	}

<<<<<<< HEAD
=======
	resources, err := client.GetResourcesWithFilters(ctx, site, req)
	if err != nil {
		return nil, trace.Wrap(err)
	}

	servers, err := types.ResourcesWithLabels(resources).AsServers()
	if err != nil {
		return nil, trace.Wrap(err)
	}

	return servers, nil
}

// FindAppServersByFilters returns a list of application servers in the current cluster which have filters matched.
func (proxy *ProxyClient) FindAppServersByFilters(ctx context.Context, req proto.ListResourcesRequest) ([]types.AppServer, error) {
	ctx, span := proxy.Tracer.Start(
		ctx,
		"proxyClient/FindAppServersByFilters",
		oteltrace.WithSpanKind(oteltrace.SpanKindClient),
		oteltrace.WithAttributes(
			attribute.String("resource", req.ResourceType),
			attribute.Int("limit", int(req.Limit)),
			attribute.String("predicate", req.PredicateExpression),
			attribute.StringSlice("keywords", req.SearchKeywords),
		),
	)
	defer span.End()

	cluster, err := proxy.currentCluster(ctx)
	if err != nil {
		return nil, trace.Wrap(err)
	}
	servers, err := proxy.FindAppServersByFiltersForCluster(ctx, req, cluster.Name)
	return servers, trace.Wrap(err)
}

// FindAppServersByFiltersForCluster returns a list of application servers for a given cluster which have filters matched.
func (proxy *ProxyClient) FindAppServersByFiltersForCluster(ctx context.Context, req proto.ListResourcesRequest, cluster string) ([]types.AppServer, error) {
	ctx, span := proxy.Tracer.Start(
		ctx,
		"proxyClient/FindAppServersByFiltersForCluster",
		oteltrace.WithSpanKind(oteltrace.SpanKindClient),
		oteltrace.WithAttributes(
			attribute.String("cluster", cluster),
			attribute.String("resource", req.ResourceType),
			attribute.Int("limit", int(req.Limit)),
			attribute.String("predicate", req.PredicateExpression),
			attribute.StringSlice("keywords", req.SearchKeywords),
		),
	)
	defer span.End()

	req.ResourceType = types.KindAppServer
	authClient, err := proxy.ClusterAccessPoint(ctx, cluster)
	if err != nil {
		return nil, trace.Wrap(err)
	}

>>>>>>> 8db2a1ec
	resources, err := client.GetResourcesWithFilters(ctx, authClient, req)
	if err != nil {
		// ListResources for app servers not available, provide fallback.
		// Fallback does not support filters, so if users
		// provide them, it does nothing.
		//
		// DELETE IN 11.0.0
		if trace.IsNotImplemented(err) {
			servers, err := authClient.GetApplicationServers(ctx, req.Namespace)
			if err != nil {
				return nil, trace.Wrap(err)
			}
			return servers, nil
		}
		return nil, trace.Wrap(err)
	}

	servers, err := types.ResourcesWithLabels(resources).AsAppServers()
	if err != nil {
		return nil, trace.Wrap(err)
	}

	return servers, nil
}

// CreateAppSession creates a new application access session.
func (proxy *ProxyClient) CreateAppSession(ctx context.Context, req types.CreateAppSessionRequest) (types.WebSession, error) {
	ctx, span := proxy.Tracer.Start(
		ctx,
		"proxyClient/CreateAppSession",
		oteltrace.WithSpanKind(oteltrace.SpanKindClient),
		oteltrace.WithAttributes(
			attribute.String("username", req.Username),
			attribute.String("cluster", req.ClusterName),
		),
	)
	defer span.End()

	clusterName, err := proxy.RootClusterName(ctx)
	if err != nil {
		return nil, trace.Wrap(err)
	}
	authClient, err := proxy.ConnectToCluster(ctx, clusterName)
	if err != nil {
		return nil, trace.Wrap(err)
	}
	ws, err := authClient.CreateAppSession(ctx, req)
	if err != nil {
		return nil, trace.Wrap(err)
	}
	// Make sure to wait for the created app session to propagate through the cache.
	accessPoint, err := proxy.ClusterAccessPoint(ctx, clusterName)
	if err != nil {
		return nil, trace.Wrap(err)
	}
	err = auth.WaitForAppSession(ctx, ws.GetName(), ws.GetUser(), accessPoint)
	if err != nil {
		return nil, trace.Wrap(err)
	}
	return ws, nil
}

// DeleteAppSession removes the specified application access session.
func (proxy *ProxyClient) DeleteAppSession(ctx context.Context, sessionID string) error {
	ctx, span := proxy.Tracer.Start(
		ctx,
		"proxyClient/DeleteAppSession",
		oteltrace.WithSpanKind(oteltrace.SpanKindClient),
		oteltrace.WithAttributes(
			attribute.String("session", sessionID),
		),
	)
	defer span.End()

	authClient, err := proxy.ConnectToRootCluster(ctx)
	if err != nil {
		return trace.Wrap(err)
	}
	err = authClient.DeleteAppSession(ctx, types.DeleteAppSessionRequest{SessionID: sessionID})
	if err != nil {
		return trace.Wrap(err)
	}
	return nil
}

// DeleteUserAppSessions removes user's all application web sessions.
func (proxy *ProxyClient) DeleteUserAppSessions(ctx context.Context, req *proto.DeleteUserAppSessionsRequest) error {
	ctx, span := proxy.Tracer.Start(
		ctx,
		"proxyClient/DeleteUserAppSessions",
		oteltrace.WithSpanKind(oteltrace.SpanKindClient),
		oteltrace.WithAttributes(
			attribute.String("username", req.Username),
		),
	)
	defer span.End()

	authClient, err := proxy.ConnectToRootCluster(ctx)
	if err != nil {
		return trace.Wrap(err)
	}
	err = authClient.DeleteUserAppSessions(ctx, req)
	if err != nil {
		return trace.Wrap(err)
	}
	return nil
}

// FindDatabaseServersByFilters returns registered database proxy servers that match the provided filter.
func (proxy *ProxyClient) FindDatabaseServersByFilters(ctx context.Context, req proto.ListResourcesRequest) ([]types.DatabaseServer, error) {
	ctx, span := proxy.Tracer.Start(
		ctx,
		"proxyClient/FindDatabaseServersByFilters",
		oteltrace.WithSpanKind(oteltrace.SpanKindClient),
		oteltrace.WithAttributes(
			attribute.String("resource", req.ResourceType),
			attribute.Int("limit", int(req.Limit)),
			attribute.String("predicate", req.PredicateExpression),
			attribute.StringSlice("keywords", req.SearchKeywords),
		),
	)
	defer span.End()

	cluster, err := proxy.currentCluster(ctx)
<<<<<<< HEAD
	if err != nil {
		return nil, trace.Wrap(err)
	}
	servers, err := proxy.FindDatabaseServersByFiltersForCluster(ctx, req, cluster.Name)
	return servers, trace.Wrap(err)
}

// FindDatabaseServersByFiltersForCluster returns all registered database proxy servers in the current cluster.
func (proxy *ProxyClient) FindDatabaseServersByFiltersForCluster(ctx context.Context, req proto.ListResourcesRequest, cluster string) ([]types.DatabaseServer, error) {
	ctx, span := proxy.Tracer.Start(
		ctx,
		"proxyClient/FindDatabaseServersByFiltersForCluster",
		oteltrace.WithSpanKind(oteltrace.SpanKindClient),
		oteltrace.WithAttributes(
			attribute.String("cluster", cluster),
			attribute.String("resource", req.ResourceType),
			attribute.Int("limit", int(req.Limit)),
			attribute.String("predicate", req.PredicateExpression),
			attribute.StringSlice("keywords", req.SearchKeywords),
		),
	)
	defer span.End()

	req.ResourceType = types.KindDatabaseServer
	authClient, err := proxy.ClusterAccessPoint(ctx, cluster)
	if err != nil {
		return nil, trace.Wrap(err)
	}

	resources, err := client.GetResourcesWithFilters(ctx, authClient, req)
=======
>>>>>>> 8db2a1ec
	if err != nil {
		// ListResources for db servers not available, provide fallback.
		// Fallback does not support filters, so if users
		// provide them, it does nothing.
		//
		// DELETE IN 11.0.0
		if trace.IsNotImplemented(err) {
			servers, err := authClient.GetDatabaseServers(ctx, req.Namespace)
			if err != nil {
				return nil, trace.Wrap(err)
			}
			return servers, nil
		}
		return nil, trace.Wrap(err)
	}
<<<<<<< HEAD
=======
	servers, err := proxy.FindDatabaseServersByFiltersForCluster(ctx, req, cluster.Name)
	return servers, trace.Wrap(err)
}

// FindDatabaseServersByFiltersForCluster returns all registered database proxy servers in the current cluster.
func (proxy *ProxyClient) FindDatabaseServersByFiltersForCluster(ctx context.Context, req proto.ListResourcesRequest, cluster string) ([]types.DatabaseServer, error) {
	ctx, span := proxy.Tracer.Start(
		ctx,
		"proxyClient/FindDatabaseServersByFiltersForCluster",
		oteltrace.WithSpanKind(oteltrace.SpanKindClient),
		oteltrace.WithAttributes(
			attribute.String("cluster", cluster),
			attribute.String("resource", req.ResourceType),
			attribute.Int("limit", int(req.Limit)),
			attribute.String("predicate", req.PredicateExpression),
			attribute.StringSlice("keywords", req.SearchKeywords),
		),
	)
	defer span.End()

	req.ResourceType = types.KindDatabaseServer
	authClient, err := proxy.ClusterAccessPoint(ctx, cluster)
	if err != nil {
		return nil, trace.Wrap(err)
	}

	resources, err := client.GetResourcesWithFilters(ctx, authClient, req)
	if err != nil {
		// ListResources for db servers not available, provide fallback.
		// Fallback does not support filters, so if users
		// provide them, it does nothing.
		//
		// DELETE IN 11.0.0
		if trace.IsNotImplemented(err) {
			servers, err := authClient.GetDatabaseServers(ctx, req.Namespace)
			if err != nil {
				return nil, trace.Wrap(err)
			}
			return servers, nil
		}
		return nil, trace.Wrap(err)
	}
>>>>>>> 8db2a1ec

	servers, err := types.ResourcesWithLabels(resources).AsDatabaseServers()
	if err != nil {
		return nil, trace.Wrap(err)
	}
	return servers, nil
}

// ListResources returns a paginated list of resources.
func (proxy *ProxyClient) ListResources(ctx context.Context, namespace, resource, startKey string, limit int) ([]types.ResourceWithLabels, string, error) {
	ctx, span := proxy.Tracer.Start(
		ctx,
		"proxyClient/ListResources",
		oteltrace.WithSpanKind(oteltrace.SpanKindClient),
		oteltrace.WithAttributes(
			attribute.String("resource", resource),
			attribute.Int("limit", limit),
		),
	)
	defer span.End()

	authClient, err := proxy.CurrentClusterAccessPoint(ctx)
	if err != nil {
		return nil, "", trace.Wrap(err)
	}
	resp, err := authClient.ListResources(ctx, proto.ListResourcesRequest{
		Namespace:    namespace,
		ResourceType: resource,
		StartKey:     startKey,
		Limit:        int32(limit),
	})
	if err != nil {
		return nil, "", trace.Wrap(err)
	}
	return resp.Resources, resp.NextKey, nil
}

// CurrentClusterAccessPoint returns cluster access point to the currently
// selected cluster and is used for discovery
// and could be cached based on the access policy
func (proxy *ProxyClient) CurrentClusterAccessPoint(ctx context.Context) (auth.ClientI, error) {
	ctx, span := proxy.Tracer.Start(
		ctx,
		"proxyClient/CurrentClusterAccessPoint",
		oteltrace.WithSpanKind(oteltrace.SpanKindClient),
	)
	defer span.End()

	// get the current cluster:
	cluster, err := proxy.currentCluster(ctx)
	if err != nil {
		return nil, trace.Wrap(err)
	}
	return proxy.ClusterAccessPoint(ctx, cluster.Name)
}

// ClusterAccessPoint returns cluster access point used for discovery
// and could be cached based on the access policy
func (proxy *ProxyClient) ClusterAccessPoint(ctx context.Context, clusterName string) (auth.ClientI, error) {
	ctx, span := proxy.Tracer.Start(
		ctx,
		"proxyClient/ClusterAccessPoint",
		oteltrace.WithSpanKind(oteltrace.SpanKindClient),
		oteltrace.WithAttributes(
			attribute.String("cluster", clusterName),
		),
	)
	defer span.End()

	if clusterName == "" {
		return nil, trace.BadParameter("parameter clusterName is missing")
	}
	clt, err := proxy.ConnectToCluster(ctx, clusterName)
	if err != nil {
		return nil, trace.Wrap(err)
	}
	return clt, nil
}

// ConnectToCurrentCluster connects to the auth server of the currently selected
// cluster via proxy. It returns connected and authenticated auth server client
//
// if 'quiet' is set to true, no errors will be printed to stdout, otherwise
// any connection errors are visible to a user.
func (proxy *ProxyClient) ConnectToCurrentCluster(ctx context.Context) (auth.ClientI, error) {
	ctx, span := proxy.Tracer.Start(
		ctx,
		"proxyClient/ConnectToCurrentCluster",
		oteltrace.WithSpanKind(oteltrace.SpanKindClient),
	)
	defer span.End()

	cluster, err := proxy.currentCluster(ctx)
	if err != nil {
		return nil, trace.Wrap(err)
	}
	return proxy.ConnectToCluster(ctx, cluster.Name)
}

// ConnectToRootCluster connects to the auth server of the root cluster
// via proxy. It returns connected and authenticated auth server client
//
// if 'quiet' is set to true, no errors will be printed to stdout, otherwise
// any connection errors are visible to a user.
func (proxy *ProxyClient) ConnectToRootCluster(ctx context.Context) (auth.ClientI, error) {
	ctx, span := proxy.Tracer.Start(
		ctx,
		"proxyClient/ConnectToRootCluster",
		oteltrace.WithSpanKind(oteltrace.SpanKindClient),
	)
	defer span.End()

	clusterName, err := proxy.RootClusterName(ctx)
	if err != nil {
		return nil, trace.Wrap(err)
	}
	return proxy.ConnectToCluster(ctx, clusterName)
}

func (proxy *ProxyClient) loadTLS(clusterName string) (*tls.Config, error) {
	if proxy.teleportClient.SkipLocalAuth {
		return proxy.teleportClient.TLS.Clone(), nil
	}
	tlsKey, err := proxy.localAgent().GetCoreKey()
	if err != nil {
		return nil, trace.Wrap(err, "failed to fetch TLS key for %v", proxy.teleportClient.Username)
	}

	tlsConfig, err := tlsKey.TeleportClientTLSConfig(nil, []string{clusterName})
	if err != nil {
		return nil, trace.Wrap(err, "failed to generate client TLS config")
	}
	return tlsConfig.Clone(), nil
}

// ConnectToAuthServiceThroughALPNSNIProxy uses ALPN proxy service to connect to remote/local auth
// service and returns auth client. For routing purposes, TLS ServerName is set to destination auth service
// cluster name with ALPN values set to teleport-auth protocol.
<<<<<<< HEAD
func (proxy *ProxyClient) ConnectToAuthServiceThroughALPNSNIProxy(ctx context.Context, clusterName string) (auth.ClientI, error) {
=======
func (proxy *ProxyClient) ConnectToAuthServiceThroughALPNSNIProxy(ctx context.Context, clusterName, proxyAddr string) (auth.ClientI, error) {
>>>>>>> 8db2a1ec
	tlsConfig, err := proxy.loadTLS(clusterName)
	if err != nil {
		return nil, trace.Wrap(err)
	}

	if proxyAddr == "" {
		proxyAddr = proxy.teleportClient.WebProxyAddr
	}

	tlsConfig.InsecureSkipVerify = proxy.teleportClient.InsecureSkipVerify
	clt, err := auth.NewClient(client.Config{
		Context: ctx,
<<<<<<< HEAD
		Addrs:   []string{proxy.teleportClient.WebProxyAddr},
=======
		Addrs:   []string{proxyAddr},
>>>>>>> 8db2a1ec
		Credentials: []client.Credentials{
			client.LoadTLS(tlsConfig),
		},
		ALPNSNIAuthDialClusterName: clusterName,
		CircuitBreakerConfig:       breaker.NoopBreakerConfig(),
	})
	if err != nil {
		return nil, trace.Wrap(err)
	}
	return clt, nil
}

func (proxy *ProxyClient) shouldDialWithTLSRouting(ctx context.Context) (string, bool) {
	if len(proxy.teleportClient.JumpHosts) > 0 {
		// Check if the provided JumpHost address is a Teleport Proxy.
		// This is needed to distinguish if the JumpHost address from Teleport Proxy Web address
		// or Teleport Proxy SSH address.
		jumpHostAddr := proxy.teleportClient.JumpHosts[0].Addr.String()
		resp, err := webclient.Find(
			&webclient.Config{
				Context:   ctx,
				ProxyAddr: jumpHostAddr,
				Insecure:  proxy.teleportClient.InsecureSkipVerify,
			},
		)
		if err != nil {
			// HTTP ping call failed. The JumpHost address is not a Teleport proxy address
			return "", false
		}
		return jumpHostAddr, resp.Proxy.TLSRoutingEnabled
	}
	return proxy.teleportClient.WebProxyAddr, proxy.teleportClient.TLSRoutingEnabled
}

// ConnectToCluster connects to the auth server of the given cluster via proxy.
// It returns connected and authenticated auth server client
func (proxy *ProxyClient) ConnectToCluster(ctx context.Context, clusterName string) (auth.ClientI, error) {
	ctx, span := proxy.Tracer.Start(
		ctx,
		"proxyClient/ConnectToCluster",
		oteltrace.WithSpanKind(oteltrace.SpanKindClient),
		oteltrace.WithAttributes(
			attribute.String("cluster", clusterName),
		),
	)
	defer span.End()

<<<<<<< HEAD
	// If proxy supports multiplex listener mode dial root/leaf cluster auth service via ALPN Proxy
	// directly without using SSH tunnels.
	if proxy.teleportClient.TLSRoutingEnabled {
		clt, err := proxy.ConnectToAuthServiceThroughALPNSNIProxy(ctx, clusterName)
=======
	if proxyAddr, ok := proxy.shouldDialWithTLSRouting(ctx); ok {
		// If proxy supports multiplex listener mode dial root/leaf cluster auth service via ALPN Proxy
		// directly without using SSH tunnels.
		clt, err := proxy.ConnectToAuthServiceThroughALPNSNIProxy(ctx, clusterName, proxyAddr)
>>>>>>> 8db2a1ec
		if err != nil {
			return nil, trace.Wrap(err)
		}
		return clt, nil
	}

	dialer := client.ContextDialerFunc(func(ctx context.Context, network, _ string) (net.Conn, error) {
		// link the span created dialing the auth server to the one created above. grpc dialing
		// passes in a context.Background() during dial which causes these two spans to be in
		// different traces.
		ctx = oteltrace.ContextWithSpan(ctx, span)
		return proxy.dialAuthServer(ctx, clusterName)
	})

	if proxy.teleportClient.SkipLocalAuth {
		return auth.NewClient(client.Config{
			Context: ctx,
			Dialer:  dialer,
			Credentials: []client.Credentials{
				client.LoadTLS(proxy.teleportClient.TLS),
			},
			CircuitBreakerConfig: breaker.NoopBreakerConfig(),
		})
	}

	tlsKey, err := proxy.localAgent().GetCoreKey()
	if err != nil {
		return nil, trace.Wrap(err, "failed to fetch TLS key for %v", proxy.teleportClient.Username)
	}
	tlsConfig, err := tlsKey.TeleportClientTLSConfig(nil, []string{clusterName})
	if err != nil {
		return nil, trace.Wrap(err, "failed to generate client TLS config")
	}
	tlsConfig.InsecureSkipVerify = proxy.teleportClient.InsecureSkipVerify
	clt, err := auth.NewClient(client.Config{
		Context: ctx,
		Dialer:  dialer,
		Credentials: []client.Credentials{
			client.LoadTLS(tlsConfig),
		},
		CircuitBreakerConfig: breaker.NoopBreakerConfig(),
	})
	if err != nil {
		return nil, trace.Wrap(err)
	}
	return clt, nil
}

// NewTracingClient connects to the auth server of the given cluster via proxy.
// It returns a connected and authenticated tracing.Client that will export spans
// to the auth server, where they will be forwarded onto the configured exporter.
func (proxy *ProxyClient) NewTracingClient(ctx context.Context, clusterName string) (*tracing.Client, error) {
	dialer := client.ContextDialerFunc(func(ctx context.Context, network, _ string) (net.Conn, error) {
		return proxy.dialAuthServer(ctx, clusterName)
	})

	switch {
	case proxy.teleportClient.TLSRoutingEnabled:
		tlsConfig, err := proxy.loadTLS(clusterName)
		if err != nil {
			return nil, trace.Wrap(err)
		}

		clt, err := client.NewTracingClient(ctx, client.Config{
			Addrs:            []string{proxy.teleportClient.WebProxyAddr},
			DialInBackground: true,
			Credentials: []client.Credentials{
				client.LoadTLS(tlsConfig),
			},
			ALPNSNIAuthDialClusterName: clusterName,
		})
		if err != nil {
			return nil, trace.Wrap(err)
		}
		return clt, nil
	case proxy.teleportClient.SkipLocalAuth:
		clt, err := client.NewTracingClient(ctx, client.Config{
			Dialer:           dialer,
			DialInBackground: true,
			Credentials: []client.Credentials{
				client.LoadTLS(proxy.teleportClient.TLS),
			},
		})
		if err != nil {
			return nil, trace.Wrap(err)
		}
		return clt, nil
	default:
		tlsKey, err := proxy.localAgent().GetCoreKey()
		if err != nil {
			return nil, trace.Wrap(err, "failed to fetch TLS key for %v", proxy.teleportClient.Username)
		}

		tlsConfig, err := tlsKey.TeleportClientTLSConfig(nil, []string{clusterName})
		if err != nil {
			return nil, trace.Wrap(err, "failed to generate client TLS config")
		}
		tlsConfig.InsecureSkipVerify = proxy.teleportClient.InsecureSkipVerify

		clt, err := client.NewTracingClient(ctx, client.Config{
			Dialer:           dialer,
			DialInBackground: true,
			Credentials: []client.Credentials{
				client.LoadTLS(tlsConfig),
			},
		})
		if err != nil {
			return nil, trace.Wrap(err)
		}
		return clt, nil
	}
}

// nodeName removes the port number from the hostname, if present
func nodeName(node string) string {
	n, _, err := net.SplitHostPort(node)
	if err != nil {
		return node
	}
	return n
}

type proxyResponse struct {
	isRecord bool
	err      error
}

// isRecordingProxy returns true if the proxy is in recording mode. Note, this
// function can only be called after authentication has occurred and should be
// called before the first session is created.
func (proxy *ProxyClient) isRecordingProxy() (bool, error) {
	responseCh := make(chan proxyResponse)

	// we have to run this in a goroutine because older version of Teleport handled
	// global out-of-band requests incorrectly: Teleport would ignore requests it
	// does not know about and never reply to them. So if we wait a second and
	// don't hear anything back, most likley we are trying to connect to an older
	// version of Teleport and we should not try and forward our agent.
	go func() {
		ok, responseBytes, err := proxy.Client.SendRequest(teleport.RecordingProxyReqType, true, nil)
		if err != nil {
			responseCh <- proxyResponse{isRecord: false, err: trace.Wrap(err)}
			return
		}
		if !ok {
			responseCh <- proxyResponse{isRecord: false, err: trace.AccessDenied("unable to determine proxy type")}
			return
		}

		recordingProxy, err := strconv.ParseBool(string(responseBytes))
		if err != nil {
			responseCh <- proxyResponse{isRecord: false, err: trace.Wrap(err)}
			return
		}

		responseCh <- proxyResponse{isRecord: recordingProxy, err: nil}
	}()

	select {
	case resp := <-responseCh:
		if resp.err != nil {
			return false, trace.Wrap(resp.err)
		}
		return resp.isRecord, nil
	case <-time.After(1 * time.Second):
		// probably the older version of the proxy or at least someone that is
		// responding incorrectly, don't forward agent to it
		return false, nil
	}
}

// dialAuthServer returns auth server connection forwarded via proxy
func (proxy *ProxyClient) dialAuthServer(ctx context.Context, clusterName string) (net.Conn, error) {
	ctx, span := proxy.Tracer.Start(
		ctx,
		"proxyClient/dialAuthServer",
		oteltrace.WithSpanKind(oteltrace.SpanKindClient),
		oteltrace.WithAttributes(
			attribute.String("cluster", clusterName),
		),
	)
	defer span.End()

	log.Debugf("Client %v is connecting to auth server on cluster %q.", proxy.clientAddr, clusterName)

	address := "@" + clusterName

	// parse destination first:
	localAddr, err := utils.ParseAddr("tcp://" + proxy.proxyAddress)
	if err != nil {
		return nil, trace.Wrap(err)
	}
	fakeAddr, err := utils.ParseAddr("tcp://" + address)
	if err != nil {
		return nil, trace.Wrap(err)
	}

	proxySession, err := proxy.Client.NewSession(ctx)
	if err != nil {
		return nil, trace.Wrap(err)
	}
	proxyWriter, err := proxySession.StdinPipe()
	if err != nil {
		return nil, trace.Wrap(err)
	}
	proxyReader, err := proxySession.StdoutPipe()
	if err != nil {
		return nil, trace.Wrap(err)
	}
	proxyErr, err := proxySession.StderrPipe()
	if err != nil {
		return nil, trace.Wrap(err)
	}

	err = proxySession.RequestSubsystem("proxy:" + address)
	if err != nil {
		// read the stderr output from the failed SSH session and append
		// it to the end of our own message:
		serverErrorMsg, _ := io.ReadAll(proxyErr)
		return nil, trace.ConnectionProblem(err, "failed connecting to node %v. %s",
			nodeName(strings.Split(address, "@")[0]), serverErrorMsg)
	}
	return utils.NewPipeNetConn(
		proxyReader,
		proxyWriter,
		proxySession,
		localAddr,
		fakeAddr,
	), nil
}

// NodeAddr is a full node address
type NodeAddr struct {
	// Addr is an address to dial
	Addr string
	// Namespace is the node namespace
	Namespace string
	// Cluster is the name of the target cluster
	Cluster string
}

// String returns a user-friendly name
func (n NodeAddr) String() string {
	parts := []string{nodeName(n.Addr)}
	if n.Cluster != "" {
		parts = append(parts, "on cluster", n.Cluster)
	}
	return strings.Join(parts, " ")
}

// ProxyFormat returns the address in the format
// used by the proxy subsystem
func (n *NodeAddr) ProxyFormat() string {
	parts := []string{n.Addr}
	if n.Namespace != "" {
		parts = append(parts, n.Namespace)
	}
	if n.Cluster != "" {
		parts = append(parts, n.Cluster)
	}
	return strings.Join(parts, "@")
}

// requestSubsystem sends a subsystem request on the session. If the passed
// in context is canceled first, unblocks.
func requestSubsystem(ctx context.Context, session *ssh.Session, name string) error {
	errCh := make(chan error)

	go func() {
		er := session.RequestSubsystem(name)
		errCh <- er
	}()

	select {
	case err := <-errCh:
		return trace.Wrap(err)
	case <-ctx.Done():
		err := session.Close()
		if err != nil {
			log.Debugf("Failed to close session: %v.", err)
		}
		return trace.Wrap(ctx.Err())
	}
}

// ConnectToNode connects to the ssh server via Proxy.
// It returns connected and authenticated NodeClient
func (proxy *ProxyClient) ConnectToNode(ctx context.Context, nodeAddress NodeAddr, user string) (*NodeClient, error) {
	ctx, span := proxy.Tracer.Start(
		ctx,
		"proxyClient/ConnectToNode",
		oteltrace.WithSpanKind(oteltrace.SpanKindClient),
		oteltrace.WithAttributes(
			attribute.String("node", nodeAddress.Addr),
			attribute.String("cluster", nodeAddress.Cluster),
			attribute.String("user", user),
		),
	)
	defer span.End()

	log.Infof("Client=%v connecting to node=%v", proxy.clientAddr, nodeAddress)
	if len(proxy.teleportClient.JumpHosts) > 0 {
		return proxy.PortForwardToNode(ctx, nodeAddress, user)
	}

	authMethods, err := proxy.sessionSSHCertificate(ctx, nodeAddress)
	if err != nil {
		return nil, trace.Wrap(err)
	}

	// parse destination first:
	localAddr, err := utils.ParseAddr("tcp://" + proxy.proxyAddress)
	if err != nil {
		return nil, trace.Wrap(err)
	}
	fakeAddr, err := utils.ParseAddr("tcp://" + nodeAddress.Addr)
	if err != nil {
		return nil, trace.Wrap(err)
	}

	// after auth but before we create the first session, find out if the proxy
	// is in recording mode or not
	recordingProxy, err := proxy.isRecordingProxy()
	if err != nil {
		return nil, trace.Wrap(err)
	}

	proxySession, err := proxy.Client.NewSession(ctx)
	if err != nil {
		return nil, trace.Wrap(err)
	}
	proxyWriter, err := proxySession.StdinPipe()
	if err != nil {
		return nil, trace.Wrap(err)
	}
	proxyReader, err := proxySession.StdoutPipe()
	if err != nil {
		return nil, trace.Wrap(err)
	}
	proxyErr, err := proxySession.StderrPipe()
	if err != nil {
		return nil, trace.Wrap(err)
	}

	// pass the true client IP (if specified) to the proxy so it could pass it into the
	// SSH session for proper audit
	if len(proxy.clientAddr) > 0 {
		if err = proxySession.Setenv(sshutils.TrueClientAddrVar, proxy.clientAddr); err != nil {
			log.Error(err)
		}
	}

	// the client only tries to forward an agent when the proxy is in recording
	// mode. we always try and forward an agent here because each new session
	// creates a new context which holds the agent. if ForwardToAgent returns an error
	// "already have handler for" we ignore it.
	if recordingProxy {
		if proxy.teleportClient.localAgent == nil {
			return nil, trace.BadParameter("cluster is in proxy recording mode and requires agent forwarding for connections, but no agent was initialized")
		}
		err = agent.ForwardToAgent(proxy.Client.Client, proxy.teleportClient.localAgent.Agent)
		if err != nil && !strings.Contains(err.Error(), "agent: already have handler for") {
			return nil, trace.Wrap(err)
		}

		err = agent.RequestAgentForwarding(proxySession)
		if err != nil {
			return nil, trace.Wrap(err)
		}
	}

	err = requestSubsystem(ctx, proxySession, "proxy:"+nodeAddress.ProxyFormat())
	if err != nil {
		// If the user pressed Ctrl-C, no need to try and read the error from
		// the proxy, return an error right away.
		if trace.Unwrap(err) == context.Canceled {
			return nil, trace.Wrap(err)
		}

		// read the stderr output from the failed SSH session and append
		// it to the end of our own message:
		serverErrorMsg, _ := io.ReadAll(proxyErr)
		return nil, trace.ConnectionProblem(err, "failed connecting to node %v. %s",
			nodeName(nodeAddress.Addr), serverErrorMsg)
	}
	pipeNetConn := utils.NewPipeNetConn(
		proxyReader,
		proxyWriter,
		proxySession,
		localAddr,
		fakeAddr,
	)

	sshConfig := &ssh.ClientConfig{
		User:            user,
		Auth:            authMethods,
		HostKeyCallback: proxy.hostKeyCallback,
	}
	conn, chans, reqs, err := newClientConn(ctx, pipeNetConn, nodeAddress.ProxyFormat(), sshConfig)
	if err != nil {
		if utils.IsHandshakeFailedError(err) {
			proxySession.Close()
			return nil, trace.AccessDenied(`access denied to %v connecting to %v`, user, nodeAddress)
		}
		return nil, trace.Wrap(err)
	}

	// We pass an empty channel which we close right away to ssh.NewClient
	// because the client need to handle requests itself.
	emptyCh := make(chan *ssh.Request)
	close(emptyCh)

	nc := &NodeClient{
		Client:    tracessh.NewClient(conn, chans, emptyCh),
		Proxy:     proxy,
		Namespace: apidefaults.Namespace,
		TC:        proxy.teleportClient,
		Tracer:    proxy.Tracer,
	}

	// Start a goroutine that will run for the duration of the client to process
	// global requests from the client. Teleport clients will use this to update
	// terminal sizes when the remote PTY size has changed.
	go nc.handleGlobalRequests(ctx, reqs)

	return nc, nil
}

// PortForwardToNode connects to the ssh server via Proxy
// It returns connected and authenticated NodeClient
func (proxy *ProxyClient) PortForwardToNode(ctx context.Context, nodeAddress NodeAddr, user string) (*NodeClient, error) {
	ctx, span := proxy.Tracer.Start(
		ctx,
		"proxyClient/PortForwardToNode",
		oteltrace.WithSpanKind(oteltrace.SpanKindClient),
		oteltrace.WithAttributes(
			attribute.String("node", nodeAddress.Addr),
			attribute.String("cluster", nodeAddress.Cluster),
			attribute.String("user", user),
		),
	)
	defer span.End()

	log.Infof("Client=%v jumping to node=%s", proxy.clientAddr, nodeAddress)

	authMethods, err := proxy.sessionSSHCertificate(ctx, nodeAddress)
	if err != nil {
		return nil, trace.Wrap(err)
	}

	// after auth but before we create the first session, find out if the proxy
	// is in recording mode or not
	recordingProxy, err := proxy.isRecordingProxy()
	if err != nil {
		return nil, trace.Wrap(err)
	}

	// the client only tries to forward an agent when the proxy is in recording
	// mode. we always try and forward an agent here because each new session
	// creates a new context which holds the agent. if ForwardToAgent returns an error
	// "already have handler for" we ignore it.
	if recordingProxy {
		if proxy.teleportClient.localAgent == nil {
			return nil, trace.BadParameter("cluster is in proxy recording mode and requires agent forwarding for connections, but no agent was initialized")
		}
		err = agent.ForwardToAgent(proxy.Client.Client, proxy.teleportClient.localAgent.Agent)
		if err != nil && !strings.Contains(err.Error(), "agent: already have handler for") {
			return nil, trace.Wrap(err)
		}
	}

	proxyConn, err := proxy.Client.Dial("tcp", nodeAddress.Addr)
	if err != nil {
		return nil, trace.ConnectionProblem(err, "failed connecting to node %v. %s", nodeAddress, err)
	}

	sshConfig := &ssh.ClientConfig{
		User:            user,
		Auth:            authMethods,
		HostKeyCallback: proxy.hostKeyCallback,
	}
	conn, chans, reqs, err := newClientConn(ctx, proxyConn, nodeAddress.Addr, sshConfig)
	if err != nil {
		if utils.IsHandshakeFailedError(err) {
			proxyConn.Close()
			return nil, trace.AccessDenied(`access denied to %v connecting to %v`, user, nodeAddress)
		}
		return nil, trace.Wrap(err)
	}

	// We pass an empty channel which we close right away to ssh.NewClient
	// because the client need to handle requests itself.
	emptyCh := make(chan *ssh.Request)
	close(emptyCh)

	nc := &NodeClient{
		Client:    tracessh.NewClient(conn, chans, emptyCh),
		Proxy:     proxy,
		Namespace: apidefaults.Namespace,
		TC:        proxy.teleportClient,
		Tracer:    proxy.Tracer,
	}

	// Start a goroutine that will run for the duration of the client to process
	// global requests from the client. Teleport clients will use this to update
	// terminal sizes when the remote PTY size has changed.
	go nc.handleGlobalRequests(ctx, reqs)

	return nc, nil
}

func (c *NodeClient) handleGlobalRequests(ctx context.Context, requestCh <-chan *ssh.Request) {
	for {
		select {
		case r := <-requestCh:
			// When the channel is closing, nil is returned.
			if r == nil {
				return
			}

			switch r.Type {
			case teleport.MFAPresenceRequest:
				if c.OnMFA == nil {
					log.Warn("Received MFA presence request, but no callback was provided.")
					continue
				}

				c.OnMFA()
			case teleport.SessionEvent:
				// Parse event and create events.EventFields that can be consumed directly
				// by caller.
				var e events.EventFields
				err := json.Unmarshal(r.Payload, &e)
				if err != nil {
					log.Warnf("Unable to parse event: %v: %v.", string(r.Payload), err)
					continue
				}

				// Send event to event channel.
				err = c.TC.SendEvent(ctx, e)
				if err != nil {
					log.Warnf("Unable to send event %v: %v.", string(r.Payload), err)
					continue
				}
			default:
				// This handles keep-alive messages and matches the behaviour of OpenSSH.
				err := r.Reply(false, nil)
				if err != nil {
					log.Warnf("Unable to reply to %v request.", r.Type)
					continue
				}
			}
		case <-ctx.Done():
			return
		}
	}
}

// newClientConn is a wrapper around ssh.NewClientConn
func newClientConn(ctx context.Context,
	conn net.Conn,
	nodeAddress string,
	config *ssh.ClientConfig,
) (ssh.Conn, <-chan ssh.NewChannel, <-chan *ssh.Request, error) {
	type response struct {
		conn   ssh.Conn
		chanCh <-chan ssh.NewChannel
		reqCh  <-chan *ssh.Request
		err    error
	}

	respCh := make(chan response, 1)
	go func() {
		conn, chans, reqs, err := ssh.NewClientConn(conn, nodeAddress, config)
		respCh <- response{conn, chans, reqs, err}
	}()

	select {
	case resp := <-respCh:
		if resp.err != nil {
			return nil, nil, nil, trace.Wrap(resp.err, "failed to connect to %q", nodeAddress)
		}
		return resp.conn, resp.chanCh, resp.reqCh, nil
	case <-ctx.Done():
		errClose := conn.Close()
		if errClose != nil {
			log.Error(errClose)
		}
		// drain the channel
		resp := <-respCh
		return nil, nil, nil, trace.ConnectionProblem(resp.err, "failed to connect to %q", nodeAddress)
	}
}

func (proxy *ProxyClient) Close() error {
	return proxy.Client.Close()
}

// ExecuteSCP runs remote scp command(shellCmd) on the remote server and
// runs local scp handler using SCP Command
func (c *NodeClient) ExecuteSCP(ctx context.Context, cmd scp.Command) error {
	ctx, span := c.Tracer.Start(
		ctx,
		"nodeClient/ExecuteSCP",
		oteltrace.WithSpanKind(oteltrace.SpanKindClient),
	)
	defer span.End()

	shellCmd, err := cmd.GetRemoteShellCmd()
	if err != nil {
		return trace.Wrap(err)
	}

	s, err := c.Client.NewSession(ctx)
	if err != nil {
		return trace.Wrap(err)
	}
	defer s.Close()

	stdin, err := s.StdinPipe()
	if err != nil {
		return trace.Wrap(err)
	}

	stdout, err := s.StdoutPipe()
	if err != nil {
		return trace.Wrap(err)
	}

	// Stream scp's stderr so tsh gets the verbose remote error
	// if the command fails
	stderr, err := s.StderrPipe()
	if err != nil {
		return trace.Wrap(err)
	}
	go io.Copy(os.Stderr, stderr)

	ch := utils.NewPipeNetConn(
		stdout,
		stdin,
		utils.MultiCloser(),
		&net.IPAddr{},
		&net.IPAddr{},
	)

	execC := make(chan error, 1)
	go func() {
		err := cmd.Execute(ch)
		if err != nil && !trace.IsEOF(err) {
			log.WithError(err).Warn("Failed to execute SCP command.")
		}
		stdin.Close()
		execC <- err
	}()

	runC := make(chan error, 1)
	go func() {
		err := s.Run(shellCmd)
		if err != nil && errors.Is(err, &ssh.ExitMissingError{}) {
			// TODO(dmitri): currently, if the session is aborted with (*session).Close,
			// the remote side cannot send exit-status and this error results.
			// To abort the session properly, Teleport needs to support `signal` request
			err = nil
		}
		runC <- err
	}()

	var runErr error
	select {
	case <-ctx.Done():
		if err := s.Close(); err != nil {
			log.WithError(err).Debug("Failed to close the SSH session.")
		}
		err, runErr = <-execC, <-runC
	case err = <-execC:
		runErr = <-runC
	case runErr = <-runC:
		err = <-execC
	}

	if runErr != nil && (err == nil || trace.IsEOF(err)) {
		err = runErr
	}
	if trace.IsEOF(err) {
		err = nil
	}
	return trace.Wrap(err)
}

type netDialer interface {
	Dial(string, string) (net.Conn, error)
}

func proxyConnection(ctx context.Context, conn net.Conn, remoteAddr string, dialer netDialer) error {
	defer conn.Close()
	defer log.Debugf("Finished proxy from %v to %v.", conn.RemoteAddr(), remoteAddr)

	var (
		remoteConn net.Conn
		err        error
	)

	log.Debugf("Attempting to connect proxy from %v to %v.", conn.RemoteAddr(), remoteAddr)
	for attempt := 1; attempt <= 5; attempt++ {
		remoteConn, err = dialer.Dial("tcp", remoteAddr)
		if err != nil {
			log.Debugf("Proxy connection attempt %v: %v.", attempt, err)

			timer := time.NewTimer(time.Duration(100*attempt) * time.Millisecond)
			defer timer.Stop()

			// Wait and attempt to connect again, if the context has closed, exit
			// right away.
			select {
			case <-ctx.Done():
				return trace.Wrap(ctx.Err())
			case <-timer.C:
				continue
			}
		}
		// Connection established, break out of the loop.
		break
	}
	if err != nil {
		return trace.BadParameter("failed to connect to node: %v", remoteAddr)
	}
	defer remoteConn.Close()

	// Start proxying, close the connection if a problem occurs on either leg.
	errCh := make(chan error, 2)
	go func() {
		defer conn.Close()
		defer remoteConn.Close()

		_, err := io.Copy(conn, remoteConn)
		errCh <- err
	}()
	go func() {
		defer conn.Close()
		defer remoteConn.Close()

		_, err := io.Copy(remoteConn, conn)
		errCh <- err
	}()

	var errs []error
	for i := 0; i < 2; i++ {
		select {
		case err := <-errCh:
			if err != nil && err != io.EOF && !strings.Contains(err.Error(), "use of closed network connection") {
				log.Warnf("Failed to proxy connection: %v.", err)
				errs = append(errs, err)
			}
		case <-ctx.Done():
			return trace.Wrap(ctx.Err())
		}
	}

	return trace.NewAggregate(errs...)
}

// acceptWithContext calls "Accept" on the listener but will unblock when the
// context is canceled.
func acceptWithContext(ctx context.Context, l net.Listener) (net.Conn, error) {
	acceptCh := make(chan net.Conn, 1)
	errorCh := make(chan error, 1)

	go func() {
		conn, err := l.Accept()
		if err != nil {
			errorCh <- err
			return
		}
		acceptCh <- conn
	}()

	select {
	case conn := <-acceptCh:
		return conn, nil
	case err := <-errorCh:
		return nil, trace.Wrap(err)
	case <-ctx.Done():
		return nil, trace.Wrap(ctx.Err())
	}
}

// listenAndForward listens on a given socket and forwards all incoming
// commands to the remote address through the SSH tunnel.
func (c *NodeClient) listenAndForward(ctx context.Context, ln net.Listener, remoteAddr string) {
	defer ln.Close()
	defer c.Close()

	for {
		// Accept connections from the client.
		conn, err := acceptWithContext(ctx, ln)
		if err != nil {
			log.Errorf("Port forwarding failed: %v.", err)
			break
		}

		// Proxy the connection to the remote address.
		go func() {
			err := proxyConnection(ctx, conn, remoteAddr, c.Client)
			if err != nil {
				log.Warnf("Failed to proxy connection: %v.", err)
			}
		}()
	}
}

// dynamicListenAndForward listens for connections, performs a SOCKS5
// handshake, and then proxies the connection to the requested address.
func (c *NodeClient) dynamicListenAndForward(ctx context.Context, ln net.Listener) {
	defer ln.Close()
	defer c.Close()

	for {
		// Accept connection from the client. Here the client is typically
		// something like a web browser or other SOCKS5 aware application.
		conn, err := ln.Accept()
		if err != nil {
			log.Errorf("Dynamic port forwarding (SOCKS5) failed: %v.", err)
			break
		}

		// Perform the SOCKS5 handshake with the client to find out the remote
		// address to proxy.
		remoteAddr, err := socks.Handshake(conn)
		if err != nil {
			log.Errorf("SOCKS5 handshake failed: %v.", err)
			break
		}
		log.Debugf("SOCKS5 proxy forwarding requests to %v.", remoteAddr)

		// Proxy the connection to the remote address.
		go func() {
			err := proxyConnection(ctx, conn, remoteAddr, c.Client)
			if err != nil {
				log.Warnf("Failed to proxy connection: %v.", err)
			}
		}()
	}
}

// GetRemoteTerminalSize fetches the terminal size of a given SSH session.
func (c *NodeClient) GetRemoteTerminalSize(ctx context.Context, sessionID string) (*term.Winsize, error) {
	_, span := c.Tracer.Start(
		ctx,
		"nodeClient/GetRemoteTerminalSize",
		oteltrace.WithSpanKind(oteltrace.SpanKindClient),
		oteltrace.WithAttributes(attribute.String("session", sessionID)),
	)
	defer span.End()

	ok, payload, err := c.Client.SendRequest(teleport.TerminalSizeRequest, true, []byte(sessionID))
	if err != nil {
		return nil, trace.Wrap(err)
	} else if !ok {
		return nil, trace.BadParameter("failed to get terminal size")
	}

	ws := new(term.Winsize)
	err = json.Unmarshal(payload, ws)
	if err != nil {
		return nil, trace.Wrap(err)
	}

	return ws, nil
}

// Close closes client and it's operations
func (c *NodeClient) Close() error {
	return c.Client.Close()
}

// currentCluster returns the connection to the API of the current cluster
func (proxy *ProxyClient) currentCluster(ctx context.Context) (*types.Site, error) {
	sites, err := proxy.GetSites(ctx)
	if err != nil {
		return nil, trace.Wrap(err)
	}
	if len(sites) == 0 {
		return nil, trace.NotFound("no clusters registered")
	}
	if proxy.siteName == "" {
		return &sites[0], nil
	}
	for _, site := range sites {
		if site.Name == proxy.siteName {
			return &site, nil
		}
	}
	return nil, trace.NotFound("cluster %v not found", proxy.siteName)
}

func (proxy *ProxyClient) sessionSSHCertificate(ctx context.Context, nodeAddr NodeAddr) ([]ssh.AuthMethod, error) {
	if _, err := proxy.teleportClient.localAgent.GetKey(nodeAddr.Cluster); err != nil {
		if trace.IsNotFound(err) {
			// Either running inside the web UI in a proxy or using an identity
			// file. Fall back to whatever AuthMethod we currently have.
			return proxy.authMethods, nil
		}
		return nil, trace.Wrap(err)
	}

	key, err := proxy.IssueUserCertsWithMFA(
		ctx,
		ReissueParams{
			NodeName:       nodeName(nodeAddr.Addr),
			RouteToCluster: nodeAddr.Cluster,
		},
		func(ctx context.Context, proxyAddr string, c *proto.MFAAuthenticateChallenge) (*proto.MFAAuthenticateResponse, error) {
			return proxy.teleportClient.PromptMFAChallenge(ctx, proxyAddr, c, nil /* applyOpts */)
		},
	)
	if err != nil {
		return nil, trace.Wrap(err)
	}
	am, err := key.AsAuthMethod()
	if err != nil {
		return nil, trace.Wrap(err)
	}
	return []ssh.AuthMethod{am}, nil
}

// localAgent returns for the Teleport client's local agent.
func (proxy *ProxyClient) localAgent() *LocalKeyAgent {
	return proxy.teleportClient.LocalAgent()
}<|MERGE_RESOLUTION|>--- conflicted
+++ resolved
@@ -425,9 +425,6 @@
 	}
 	if params.RouteToCluster != rootClusterName {
 		clt.Close()
-<<<<<<< HEAD
-		clt, err = proxy.ConnectToCluster(ctx, rootClusterName)
-=======
 		rootClusterProxy := proxy
 		if jumpHost := proxy.teleportClient.JumpHosts; jumpHost != nil {
 			// In case of MFA connect to root teleport proxy instead of JumpHost to request
@@ -441,7 +438,6 @@
 			defer rootClusterProxy.Close()
 		}
 		clt, err = rootClusterProxy.ConnectToCluster(ctx, rootClusterName)
->>>>>>> 8db2a1ec
 		if err != nil {
 			return nil, trace.Wrap(err)
 		}
@@ -682,7 +678,6 @@
 	site, err := proxy.ConnectToCurrentCluster(ctx)
 	if err != nil {
 		return false, trace.Wrap(err)
-<<<<<<< HEAD
 	}
 	resp, err := site.Ping(ctx)
 	return resp.IsBoring, trace.Wrap(err)
@@ -752,18 +747,6 @@
 	ctx, span := proxy.Tracer.Start(
 		ctx,
 		"proxyClient/FindAppServersByFilters",
-=======
-	}
-	resp, err := site.Ping(ctx)
-	return resp.IsBoring, trace.Wrap(err)
-}
-
-// FindNodesByFilters returns list of the nodes which have filters matched.
-func (proxy *ProxyClient) FindNodesByFilters(ctx context.Context, req proto.ListResourcesRequest) ([]types.Server, error) {
-	ctx, span := proxy.Tracer.Start(
-		ctx,
-		"proxyClient/FindNodesByFilters",
->>>>>>> 8db2a1ec
 		oteltrace.WithSpanKind(oteltrace.SpanKindClient),
 		oteltrace.WithAttributes(
 			attribute.String("resource", req.ResourceType),
@@ -778,7 +761,6 @@
 	if err != nil {
 		return nil, trace.Wrap(err)
 	}
-<<<<<<< HEAD
 	servers, err := proxy.FindAppServersByFiltersForCluster(ctx, req, cluster.Name)
 	return servers, trace.Wrap(err)
 }
@@ -788,17 +770,6 @@
 	ctx, span := proxy.Tracer.Start(
 		ctx,
 		"proxyClient/FindAppServersByFiltersForCluster",
-=======
-	servers, err := proxy.FindNodesByFiltersForCluster(ctx, req, cluster.Name)
-	return servers, trace.Wrap(err)
-}
-
-// FindNodesByFiltersForCluster returns list of the nodes in a specified cluster which have filters matched.
-func (proxy *ProxyClient) FindNodesByFiltersForCluster(ctx context.Context, req proto.ListResourcesRequest, cluster string) ([]types.Server, error) {
-	ctx, span := proxy.Tracer.Start(
-		ctx,
-		"proxyClient/FindNodesByFiltersForCluster",
->>>>>>> 8db2a1ec
 		oteltrace.WithSpanKind(oteltrace.SpanKindClient),
 		oteltrace.WithAttributes(
 			attribute.String("cluster", cluster),
@@ -810,79 +781,12 @@
 	)
 	defer span.End()
 
-<<<<<<< HEAD
 	req.ResourceType = types.KindAppServer
 	authClient, err := proxy.ClusterAccessPoint(ctx, cluster)
-=======
-	req.ResourceType = types.KindNode
-
-	site, err := proxy.ClusterAccessPoint(ctx, cluster)
->>>>>>> 8db2a1ec
-	if err != nil {
-		return nil, trace.Wrap(err)
-	}
-
-<<<<<<< HEAD
-=======
-	resources, err := client.GetResourcesWithFilters(ctx, site, req)
-	if err != nil {
-		return nil, trace.Wrap(err)
-	}
-
-	servers, err := types.ResourcesWithLabels(resources).AsServers()
-	if err != nil {
-		return nil, trace.Wrap(err)
-	}
-
-	return servers, nil
-}
-
-// FindAppServersByFilters returns a list of application servers in the current cluster which have filters matched.
-func (proxy *ProxyClient) FindAppServersByFilters(ctx context.Context, req proto.ListResourcesRequest) ([]types.AppServer, error) {
-	ctx, span := proxy.Tracer.Start(
-		ctx,
-		"proxyClient/FindAppServersByFilters",
-		oteltrace.WithSpanKind(oteltrace.SpanKindClient),
-		oteltrace.WithAttributes(
-			attribute.String("resource", req.ResourceType),
-			attribute.Int("limit", int(req.Limit)),
-			attribute.String("predicate", req.PredicateExpression),
-			attribute.StringSlice("keywords", req.SearchKeywords),
-		),
-	)
-	defer span.End()
-
-	cluster, err := proxy.currentCluster(ctx)
-	if err != nil {
-		return nil, trace.Wrap(err)
-	}
-	servers, err := proxy.FindAppServersByFiltersForCluster(ctx, req, cluster.Name)
-	return servers, trace.Wrap(err)
-}
-
-// FindAppServersByFiltersForCluster returns a list of application servers for a given cluster which have filters matched.
-func (proxy *ProxyClient) FindAppServersByFiltersForCluster(ctx context.Context, req proto.ListResourcesRequest, cluster string) ([]types.AppServer, error) {
-	ctx, span := proxy.Tracer.Start(
-		ctx,
-		"proxyClient/FindAppServersByFiltersForCluster",
-		oteltrace.WithSpanKind(oteltrace.SpanKindClient),
-		oteltrace.WithAttributes(
-			attribute.String("cluster", cluster),
-			attribute.String("resource", req.ResourceType),
-			attribute.Int("limit", int(req.Limit)),
-			attribute.String("predicate", req.PredicateExpression),
-			attribute.StringSlice("keywords", req.SearchKeywords),
-		),
-	)
-	defer span.End()
-
-	req.ResourceType = types.KindAppServer
-	authClient, err := proxy.ClusterAccessPoint(ctx, cluster)
-	if err != nil {
-		return nil, trace.Wrap(err)
-	}
-
->>>>>>> 8db2a1ec
+	if err != nil {
+		return nil, trace.Wrap(err)
+	}
+
 	resources, err := client.GetResourcesWithFilters(ctx, authClient, req)
 	if err != nil {
 		// ListResources for app servers not available, provide fallback.
@@ -1007,7 +911,6 @@
 	defer span.End()
 
 	cluster, err := proxy.currentCluster(ctx)
-<<<<<<< HEAD
 	if err != nil {
 		return nil, trace.Wrap(err)
 	}
@@ -1038,8 +941,6 @@
 	}
 
 	resources, err := client.GetResourcesWithFilters(ctx, authClient, req)
-=======
->>>>>>> 8db2a1ec
 	if err != nil {
 		// ListResources for db servers not available, provide fallback.
 		// Fallback does not support filters, so if users
@@ -1055,51 +956,6 @@
 		}
 		return nil, trace.Wrap(err)
 	}
-<<<<<<< HEAD
-=======
-	servers, err := proxy.FindDatabaseServersByFiltersForCluster(ctx, req, cluster.Name)
-	return servers, trace.Wrap(err)
-}
-
-// FindDatabaseServersByFiltersForCluster returns all registered database proxy servers in the current cluster.
-func (proxy *ProxyClient) FindDatabaseServersByFiltersForCluster(ctx context.Context, req proto.ListResourcesRequest, cluster string) ([]types.DatabaseServer, error) {
-	ctx, span := proxy.Tracer.Start(
-		ctx,
-		"proxyClient/FindDatabaseServersByFiltersForCluster",
-		oteltrace.WithSpanKind(oteltrace.SpanKindClient),
-		oteltrace.WithAttributes(
-			attribute.String("cluster", cluster),
-			attribute.String("resource", req.ResourceType),
-			attribute.Int("limit", int(req.Limit)),
-			attribute.String("predicate", req.PredicateExpression),
-			attribute.StringSlice("keywords", req.SearchKeywords),
-		),
-	)
-	defer span.End()
-
-	req.ResourceType = types.KindDatabaseServer
-	authClient, err := proxy.ClusterAccessPoint(ctx, cluster)
-	if err != nil {
-		return nil, trace.Wrap(err)
-	}
-
-	resources, err := client.GetResourcesWithFilters(ctx, authClient, req)
-	if err != nil {
-		// ListResources for db servers not available, provide fallback.
-		// Fallback does not support filters, so if users
-		// provide them, it does nothing.
-		//
-		// DELETE IN 11.0.0
-		if trace.IsNotImplemented(err) {
-			servers, err := authClient.GetDatabaseServers(ctx, req.Namespace)
-			if err != nil {
-				return nil, trace.Wrap(err)
-			}
-			return servers, nil
-		}
-		return nil, trace.Wrap(err)
-	}
->>>>>>> 8db2a1ec
 
 	servers, err := types.ResourcesWithLabels(resources).AsDatabaseServers()
 	if err != nil {
@@ -1238,11 +1094,7 @@
 // ConnectToAuthServiceThroughALPNSNIProxy uses ALPN proxy service to connect to remote/local auth
 // service and returns auth client. For routing purposes, TLS ServerName is set to destination auth service
 // cluster name with ALPN values set to teleport-auth protocol.
-<<<<<<< HEAD
-func (proxy *ProxyClient) ConnectToAuthServiceThroughALPNSNIProxy(ctx context.Context, clusterName string) (auth.ClientI, error) {
-=======
 func (proxy *ProxyClient) ConnectToAuthServiceThroughALPNSNIProxy(ctx context.Context, clusterName, proxyAddr string) (auth.ClientI, error) {
->>>>>>> 8db2a1ec
 	tlsConfig, err := proxy.loadTLS(clusterName)
 	if err != nil {
 		return nil, trace.Wrap(err)
@@ -1255,11 +1107,7 @@
 	tlsConfig.InsecureSkipVerify = proxy.teleportClient.InsecureSkipVerify
 	clt, err := auth.NewClient(client.Config{
 		Context: ctx,
-<<<<<<< HEAD
-		Addrs:   []string{proxy.teleportClient.WebProxyAddr},
-=======
 		Addrs:   []string{proxyAddr},
->>>>>>> 8db2a1ec
 		Credentials: []client.Credentials{
 			client.LoadTLS(tlsConfig),
 		},
@@ -1307,17 +1155,10 @@
 	)
 	defer span.End()
 
-<<<<<<< HEAD
-	// If proxy supports multiplex listener mode dial root/leaf cluster auth service via ALPN Proxy
-	// directly without using SSH tunnels.
-	if proxy.teleportClient.TLSRoutingEnabled {
-		clt, err := proxy.ConnectToAuthServiceThroughALPNSNIProxy(ctx, clusterName)
-=======
 	if proxyAddr, ok := proxy.shouldDialWithTLSRouting(ctx); ok {
 		// If proxy supports multiplex listener mode dial root/leaf cluster auth service via ALPN Proxy
 		// directly without using SSH tunnels.
 		clt, err := proxy.ConnectToAuthServiceThroughALPNSNIProxy(ctx, clusterName, proxyAddr)
->>>>>>> 8db2a1ec
 		if err != nil {
 			return nil, trace.Wrap(err)
 		}
